--- conflicted
+++ resolved
@@ -1,11 +1,7 @@
 {
     "_meta": {
         "hash": {
-<<<<<<< HEAD
-            "sha256": "66cc236b0ecc19515967049cf42fd8cde76db4f5803f3ab492a0558a9de447f4"
-=======
-            "sha256": "1ba637e521c654a23bcc82950e155f5366219eae00bbf809170a371122961a4f"
->>>>>>> 8b35ab00
+            "sha256": "f8392181c82292d0a30a7b128bac4a5ed0ea517610e940743e612118b5da94b5"
         },
         "pipfile-spec": 6,
         "requires": {
@@ -418,11 +414,11 @@
         },
         "markdownify": {
             "hashes": [
-                "sha256:901c6106533f4a0b79cfe7c700c4df6b15cf782aa6236fd13161bf2608e2c591",
-                "sha256:f40874e3113a170697f0e74ea7aeee2d66eb9973201a5fbcc68ef8ce6bfbcf8a"
-            ],
-            "index": "pypi",
-            "version": "==0.6.0"
+                "sha256:30be8340724e706c9e811c27fe8c1542cf74a15b46827924fff5c54b40dd9b0d",
+                "sha256:a69588194fd76634f0139d6801b820fd652dc5eeba9530e90d323dfdc0155252"
+            ],
+            "index": "pypi",
+            "version": "==0.5.3"
         },
         "markupsafe": {
             "hashes": [
@@ -604,10 +600,10 @@
         },
         "pytz": {
             "hashes": [
-                "sha256:3e6b7dd2d1e0a59084bcee14a17af60c5c562cdc16d828e8eba2e683d3a7e268",
-                "sha256:5c55e189b682d420be27c6995ba6edce0c0a77dd67bfbe2ae6607134d5851ffd"
-            ],
-            "version": "==2020.4"
+                "sha256:16962c5fb8db4a8f63a26646d8886e9d769b6c511543557bc84e9569fb9a9cb4",
+                "sha256:180befebb1927b16f6b57101720075a984c019ac16b1b7575673bea42c6c3da5"
+            ],
+            "version": "==2020.5"
         },
         "pyyaml": {
             "hashes": [
@@ -846,43 +842,58 @@
         },
         "coverage": {
             "hashes": [
-                "sha256:0203acd33d2298e19b57451ebb0bed0ab0c602e5cf5a818591b4918b1f97d516",
-                "sha256:0f313707cdecd5cd3e217fc68c78a960b616604b559e9ea60cc16795c4304259",
-                "sha256:1c6703094c81fa55b816f5ae542c6ffc625fec769f22b053adb42ad712d086c9",
-                "sha256:1d44bb3a652fed01f1f2c10d5477956116e9b391320c94d36c6bf13b088a1097",
-                "sha256:280baa8ec489c4f542f8940f9c4c2181f0306a8ee1a54eceba071a449fb870a0",
-                "sha256:29a6272fec10623fcbe158fdf9abc7a5fa032048ac1d8631f14b50fbfc10d17f",
-                "sha256:2b31f46bf7b31e6aa690d4c7a3d51bb262438c6dcb0d528adde446531d0d3bb7",
-                "sha256:2d43af2be93ffbad25dd959899b5b809618a496926146ce98ee0b23683f8c51c",
-                "sha256:381ead10b9b9af5f64646cd27107fb27b614ee7040bb1226f9c07ba96625cbb5",
-                "sha256:47a11bdbd8ada9b7ee628596f9d97fbd3851bd9999d398e9436bd67376dbece7",
-                "sha256:4d6a42744139a7fa5b46a264874a781e8694bb32f1d76d8137b68138686f1729",
-                "sha256:50691e744714856f03a86df3e2bff847c2acede4c191f9a1da38f088df342978",
-                "sha256:530cc8aaf11cc2ac7430f3614b04645662ef20c348dce4167c22d99bec3480e9",
-                "sha256:582ddfbe712025448206a5bc45855d16c2e491c2dd102ee9a2841418ac1c629f",
-                "sha256:63808c30b41f3bbf65e29f7280bf793c79f54fb807057de7e5238ffc7cc4d7b9",
-                "sha256:71b69bd716698fa62cd97137d6f2fdf49f534decb23a2c6fc80813e8b7be6822",
-                "sha256:7858847f2d84bf6e64c7f66498e851c54de8ea06a6f96a32a1d192d846734418",
-                "sha256:78e93cc3571fd928a39c0b26767c986188a4118edc67bc0695bc7a284da22e82",
-                "sha256:7f43286f13d91a34fadf61ae252a51a130223c52bfefb50310d5b2deb062cf0f",
-                "sha256:86e9f8cd4b0cdd57b4ae71a9c186717daa4c5a99f3238a8723f416256e0b064d",
-                "sha256:8f264ba2701b8c9f815b272ad568d555ef98dfe1576802ab3149c3629a9f2221",
-                "sha256:9342dd70a1e151684727c9c91ea003b2fb33523bf19385d4554f7897ca0141d4",
-                "sha256:9361de40701666b034c59ad9e317bae95c973b9ff92513dd0eced11c6adf2e21",
-                "sha256:9669179786254a2e7e57f0ecf224e978471491d660aaca833f845b72a2df3709",
-                "sha256:aac1ba0a253e17889550ddb1b60a2063f7474155465577caa2a3b131224cfd54",
-                "sha256:aef72eae10b5e3116bac6957de1df4d75909fc76d1499a53fb6387434b6bcd8d",
-                "sha256:bd3166bb3b111e76a4f8e2980fa1addf2920a4ca9b2b8ca36a3bc3dedc618270",
-                "sha256:c1b78fb9700fc961f53386ad2fd86d87091e06ede5d118b8a50dea285a071c24",
-                "sha256:c3888a051226e676e383de03bf49eb633cd39fc829516e5334e69b8d81aae751",
-                "sha256:c5f17ad25d2c1286436761b462e22b5020d83316f8e8fcb5deb2b3151f8f1d3a",
-                "sha256:c851b35fc078389bc16b915a0a7c1d5923e12e2c5aeec58c52f4aa8085ac8237",
-                "sha256:cb7df71de0af56000115eafd000b867d1261f786b5eebd88a0ca6360cccfaca7",
-                "sha256:cedb2f9e1f990918ea061f28a0f0077a07702e3819602d3507e2ff98c8d20636",
-                "sha256:e8caf961e1b1a945db76f1b5fa9c91498d15f545ac0ababbe575cfab185d3bd8"
-            ],
-            "index": "pypi",
-            "version": "==5.3"
+                "sha256:08b3ba72bd981531fd557f67beee376d6700fba183b167857038997ba30dd297",
+                "sha256:2757fa64e11ec12220968f65d086b7a29b6583d16e9a544c889b22ba98555ef1",
+                "sha256:3102bb2c206700a7d28181dbe04d66b30780cde1d1c02c5f3c165cf3d2489497",
+                "sha256:3498b27d8236057def41de3585f317abae235dd3a11d33e01736ffedb2ef8606",
+                "sha256:378ac77af41350a8c6b8801a66021b52da8a05fd77e578b7380e876c0ce4f528",
+                "sha256:38f16b1317b8dd82df67ed5daa5f5e7c959e46579840d77a67a4ceb9cef0a50b",
+                "sha256:3911c2ef96e5ddc748a3c8b4702c61986628bb719b8378bf1e4a6184bbd48fe4",
+                "sha256:3a3c3f8863255f3c31db3889f8055989527173ef6192a283eb6f4db3c579d830",
+                "sha256:3b14b1da110ea50c8bcbadc3b82c3933974dbeea1832e814aab93ca1163cd4c1",
+                "sha256:535dc1e6e68fad5355f9984d5637c33badbdc987b0c0d303ee95a6c979c9516f",
+                "sha256:6f61319e33222591f885c598e3e24f6a4be3533c1d70c19e0dc59e83a71ce27d",
+                "sha256:723d22d324e7997a651478e9c5a3120a0ecbc9a7e94071f7e1954562a8806cf3",
+                "sha256:76b2775dda7e78680d688daabcb485dc87cf5e3184a0b3e012e1d40e38527cc8",
+                "sha256:782a5c7df9f91979a7a21792e09b34a658058896628217ae6362088b123c8500",
+                "sha256:7e4d159021c2029b958b2363abec4a11db0ce8cd43abb0d9ce44284cb97217e7",
+                "sha256:8dacc4073c359f40fcf73aede8428c35f84639baad7e1b46fce5ab7a8a7be4bb",
+                "sha256:8f33d1156241c43755137288dea619105477961cfa7e47f48dbf96bc2c30720b",
+                "sha256:8ffd4b204d7de77b5dd558cdff986a8274796a1e57813ed005b33fd97e29f059",
+                "sha256:93a280c9eb736a0dcca19296f3c30c720cb41a71b1f9e617f341f0a8e791a69b",
+                "sha256:9a4f66259bdd6964d8cf26142733c81fb562252db74ea367d9beb4f815478e72",
+                "sha256:9a9d4ff06804920388aab69c5ea8a77525cf165356db70131616acd269e19b36",
+                "sha256:a2070c5affdb3a5e751f24208c5c4f3d5f008fa04d28731416e023c93b275277",
+                "sha256:a4857f7e2bc6921dbd487c5c88b84f5633de3e7d416c4dc0bb70256775551a6c",
+                "sha256:a607ae05b6c96057ba86c811d9c43423f35e03874ffb03fbdcd45e0637e8b631",
+                "sha256:a66ca3bdf21c653e47f726ca57f46ba7fc1f260ad99ba783acc3e58e3ebdb9ff",
+                "sha256:ab110c48bc3d97b4d19af41865e14531f300b482da21783fdaacd159251890e8",
+                "sha256:b239711e774c8eb910e9b1ac719f02f5ae4bf35fa0420f438cdc3a7e4e7dd6ec",
+                "sha256:be0416074d7f253865bb67630cf7210cbc14eb05f4099cc0f82430135aaa7a3b",
+                "sha256:c46643970dff9f5c976c6512fd35768c4a3819f01f61169d8cdac3f9290903b7",
+                "sha256:c5ec71fd4a43b6d84ddb88c1df94572479d9a26ef3f150cef3dacefecf888105",
+                "sha256:c6e5174f8ca585755988bc278c8bb5d02d9dc2e971591ef4a1baabdf2d99589b",
+                "sha256:c89b558f8a9a5a6f2cfc923c304d49f0ce629c3bd85cb442ca258ec20366394c",
+                "sha256:cc44e3545d908ecf3e5773266c487ad1877be718d9dc65fc7eb6e7d14960985b",
+                "sha256:cc6f8246e74dd210d7e2b56c76ceaba1cc52b025cd75dbe96eb48791e0250e98",
+                "sha256:cd556c79ad665faeae28020a0ab3bda6cd47d94bec48e36970719b0b86e4dcf4",
+                "sha256:ce6f3a147b4b1a8b09aae48517ae91139b1b010c5f36423fa2b866a8b23df879",
+                "sha256:ceb499d2b3d1d7b7ba23abe8bf26df5f06ba8c71127f188333dddcf356b4b63f",
+                "sha256:cef06fb382557f66d81d804230c11ab292d94b840b3cb7bf4450778377b592f4",
+                "sha256:e448f56cfeae7b1b3b5bcd99bb377cde7c4eb1970a525c770720a352bc4c8044",
+                "sha256:e52d3d95df81c8f6b2a1685aabffadf2d2d9ad97203a40f8d61e51b70f191e4e",
+                "sha256:ee2f1d1c223c3d2c24e3afbb2dd38be3f03b1a8d6a83ee3d9eb8c36a52bee899",
+                "sha256:f2c6888eada180814b8583c3e793f3f343a692fc802546eed45f40a001b1169f",
+                "sha256:f51dbba78d68a44e99d484ca8c8f604f17e957c1ca09c3ebc2c7e3bbd9ba0448",
+                "sha256:f54de00baf200b4539a5a092a759f000b5f45fd226d6d25a76b0dff71177a714",
+                "sha256:fa10fee7e32213f5c7b0d6428ea92e3a3fdd6d725590238a3f92c0de1c78b9d2",
+                "sha256:fabeeb121735d47d8eab8671b6b031ce08514c86b7ad8f7d5490a7b6dcd6267d",
+                "sha256:fac3c432851038b3e6afe086f777732bcf7f6ebbfd90951fa04ee53db6d0bcdd",
+                "sha256:fda29412a66099af6d6de0baa6bd7c52674de177ec2ad2630ca264142d69c6c7",
+                "sha256:ff1330e8bc996570221b450e2d539134baa9465f5cb98aff0e0f73f34172e0ae"
+            ],
+            "index": "pypi",
+            "version": "==5.3.1"
         },
         "coveralls": {
             "hashes": [
@@ -969,19 +980,11 @@
         },
         "flake8-tidy-imports": {
             "hashes": [
-<<<<<<< HEAD
-                "sha256:2821c79e83c656652d5ac6d3650ca370ed3c9752edb5383b1d50dee5bd8a383f",
-                "sha256:6cdd51e0d2f221e43ff4d5ac6331b1d95bbf4a5408906e36da913acaaed890e0"
-            ],
-            "index": "pypi",
-            "version": "==4.2.0"
-=======
                 "sha256:52e5f2f987d3d5597538d5941153409ebcab571635835b78f522c7bf03ca23bc",
                 "sha256:76e36fbbfdc8e3c5017f9a216c2855a298be85bc0631e66777f4e6a07a859dc4"
             ],
             "index": "pypi",
             "version": "==4.2.1"
->>>>>>> 8b35ab00
         },
         "flake8-todo": {
             "hashes": [
@@ -992,11 +995,11 @@
         },
         "identify": {
             "hashes": [
-                "sha256:943cd299ac7f5715fcb3f684e2fc1594c1e0f22a90d15398e5888143bd4144b5",
-                "sha256:cc86e6a9a390879dcc2976cef169dd9cc48843ed70b7380f321d1b118163c60e"
-            ],
-            "markers": "python_version >= '2.7' and python_version not in '3.0, 3.1, 3.2, 3.3'",
-            "version": "==1.5.10"
+                "sha256:7aef7a5104d6254c162990e54a203cdc0fd202046b6c415bd5d636472f6565c4",
+                "sha256:b2c71bf9f5c482c389cef816f3a15f1c9d7429ad70f497d4a2e522442d80c6de"
+            ],
+            "markers": "python_version >= '2.7' and python_version not in '3.0, 3.1, 3.2, 3.3'",
+            "version": "==1.5.11"
         },
         "idna": {
             "hashes": [
