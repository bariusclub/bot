--- conflicted
+++ resolved
@@ -1,11 +1,7 @@
 {
     "_meta": {
         "hash": {
-<<<<<<< HEAD
-            "sha256": "d5106d76a47c287ef74fc610be4977a76f261be003739cabf639ace310eeac57"
-=======
-            "sha256": "fc3421fc4c95d73b620f2b8b0a7dea288d4fc559e0d288ed4ad6cf4eb312f630"
->>>>>>> 51af1369
+            "sha256": "e35c9bad81b01152ad3e10b85f1abf5866aa87b9d87e03bc30bdb9d37668ccae"
         },
         "pipfile-spec": 6,
         "requires": {
@@ -139,17 +135,6 @@
             "markers": "python_version >= '2.7' and python_version not in '3.0, 3.1, 3.2, 3.3'",
             "version": "==20.3.0"
         },
-<<<<<<< HEAD
-=======
-        "babel": {
-            "hashes": [
-                "sha256:9d35c22fcc79893c3ecc85ac4a56cde1ecf3f19c540bba0922308a6c06ca6fa5",
-                "sha256:da031ab54472314f210b0adcff1588ee5d1d1d0ba4dbd07b94dba82bde791e05"
-            ],
-            "markers": "python_version >= '2.7' and python_version not in '3.0, 3.1, 3.2, 3.3'",
-            "version": "==2.9.0"
-        },
->>>>>>> 51af1369
         "beautifulsoup4": {
             "hashes": [
                 "sha256:4c98143716ef1cb40bf7f39a8e3eec8f8b009509e74904ba3a7b315431577e35",
@@ -221,7 +206,6 @@
                 "sha256:5941b2b48a20143d2267e95b1c2a7603ce057ee39fd88e7329b0c292aa16869b",
                 "sha256:9f47eda37229f68eee03b24b9748937c7dc3868f906e8ba69fbcbdd3bc5dc3e2"
             ],
-            "index": "pypi",
             "markers": "sys_platform == 'win32'",
             "version": "==0.4.4"
         },
@@ -249,17 +233,6 @@
             "index": "pypi",
             "version": "==1.6.0"
         },
-<<<<<<< HEAD
-=======
-        "docutils": {
-            "hashes": [
-                "sha256:a71042bb7207c03d5647f280427f14bfbd1a65c9eb84f4b341d85fafb6bb4bdf",
-                "sha256:e2ffeea817964356ba4470efba7c2f42b6b0de0b04e66378507e3e2504bbff4c"
-            ],
-            "markers": "python_version >= '2.7' and python_version not in '3.0, 3.1, 3.2, 3.3, 3.4'",
-            "version": "==0.17"
-        },
->>>>>>> 51af1369
         "emoji": {
             "hashes": [
                 "sha256:e42da4f8d648f8ef10691bc246f682a1ec6b18373abfd9be10ec0b398823bd11"
@@ -293,57 +266,6 @@
         },
         "hiredis": {
             "hashes": [
-<<<<<<< HEAD
-                "sha256:06a039208f83744a702279b894c8cf24c14fd63c59cd917dcde168b79eef0680",
-                "sha256:0a909bf501459062aa1552be1461456518f367379fdc9fdb1f2ca5e4a1fdd7c0",
-                "sha256:18402d9e54fb278cb9a8c638df6f1550aca36a009d47ecf5aa263a38600f35b0",
-                "sha256:1e4cbbc3858ec7e680006e5ca590d89a5e083235988f26a004acf7244389ac01",
-                "sha256:23344e3c2177baf6975fbfa361ed92eb7d36d08f454636e5054b3faa7c2aff8a",
-                "sha256:289b31885b4996ce04cadfd5fc03d034dce8e2a8234479f7c9e23b9e245db06b",
-                "sha256:2c1c570ae7bf1bab304f29427e2475fe1856814312c4a1cf1cd0ee133f07a3c6",
-                "sha256:2c227c0ed371771ffda256034427320870e8ea2e4fd0c0a618c766e7c49aad73",
-                "sha256:3bb9b63d319402cead8bbd9dd55dca3b667d2997e9a0d8a1f9b6cc274db4baee",
-                "sha256:3ef2183de67b59930d2db8b8e8d4d58e00a50fcc5e92f4f678f6eed7a1c72d55",
-                "sha256:43b8ed3dbfd9171e44c554cb4acf4ee4505caa84c5e341858b50ea27dd2b6e12",
-                "sha256:47bcf3c5e6c1e87ceb86cdda2ee983fa0fe56a999e6185099b3c93a223f2fa9b",
-                "sha256:5263db1e2e1e8ae30500cdd75a979ff99dcc184201e6b4b820d0de74834d2323",
-                "sha256:5b1451727f02e7acbdf6aae4e06d75f66ee82966ff9114550381c3271a90f56c",
-                "sha256:6996883a8a6ff9117cbb3d6f5b0dcbbae6fb9e31e1a3e4e2f95e0214d9a1c655",
-                "sha256:6c96f64a54f030366657a54bb90b3093afc9c16c8e0dfa29fc0d6dbe169103a5",
-                "sha256:7332d5c3e35154cd234fd79573736ddcf7a0ade7a986db35b6196b9171493e75",
-                "sha256:7885b6f32c4a898e825bb7f56f36a02781ac4a951c63e4169f0afcf9c8c30dfb",
-                "sha256:7b0f63f10a166583ab744a58baad04e0f52cfea1ac27bfa1b0c21a48d1003c23",
-                "sha256:819f95d4eba3f9e484dd115ab7ab72845cf766b84286a00d4ecf76d33f1edca1",
-                "sha256:8968eeaa4d37a38f8ca1f9dbe53526b69628edc9c42229a5b2f56d98bb828c1f",
-                "sha256:89ebf69cb19a33d625db72d2ac589d26e936b8f7628531269accf4a3196e7872",
-                "sha256:8daecd778c1da45b8bd54fd41ffcd471a86beed3d8e57a43acf7a8d63bba4058",
-                "sha256:955ba8ea73cf3ed8bd2f963b4cb9f8f0dcb27becd2f4b3dd536fd24c45533454",
-                "sha256:964f18a59f5a64c0170f684c417f4fe3e695a536612e13074c4dd5d1c6d7c882",
-                "sha256:969843fbdfbf56cdb71da6f0bdf50f9985b8b8aeb630102945306cf10a9c6af2",
-                "sha256:996021ef33e0f50b97ff2d6b5f422a0fe5577de21a8873b58a779a5ddd1c3132",
-                "sha256:9e9c9078a7ce07e6fce366bd818be89365a35d2e4b163268f0ca9ba7e13bb2f6",
-                "sha256:a04901757cb0fb0f5602ac11dda48f5510f94372144d06c2563ba56c480b467c",
-                "sha256:a7bf1492429f18d205f3a818da3ff1f242f60aa59006e53dee00b4ef592a3363",
-                "sha256:aa0af2deb166a5e26e0d554b824605e660039b161e37ed4f01b8d04beec184f3",
-                "sha256:abfb15a6a7822f0fae681785cb38860e7a2cb1616a708d53df557b3d76c5bfd4",
-                "sha256:b253fe4df2afea4dfa6b1fa8c5fef212aff8bcaaeb4207e81eed05cb5e4a7919",
-                "sha256:b27f082f47d23cffc4cf1388b84fdc45c4ef6015f906cd7e0d988d9e35d36349",
-                "sha256:b33aea449e7f46738811fbc6f0b3177c6777a572207412bbbf6f525ffed001ae",
-                "sha256:b44f9421c4505c548435244d74037618f452844c5d3c67719d8a55e2613549da",
-                "sha256:bcc371151d1512201d0214c36c0c150b1dc64f19c2b1a8c9cb1d7c7c15ebd93f",
-                "sha256:c2851deeabd96d3f6283e9c6b26e0bfed4de2dc6fb15edf913e78b79fc5909ed",
-                "sha256:cdfd501c7ac5b198c15df800a3a34c38345f5182e5f80770caf362bccca65628",
-                "sha256:d2c0caffa47606d6d7c8af94ba42547bd2a441f06c74fd90a1ffe328524a6c64",
-                "sha256:dcb2db95e629962db5a355047fb8aefb012df6c8ae608930d391619dbd96fd86",
-                "sha256:e0eeb9c112fec2031927a1745788a181d0eecbacbed941fc5c4f7bc3f7b273bf",
-                "sha256:e154891263306200260d7f3051982774d7b9ef35af3509d5adbbe539afd2610c",
-                "sha256:e2e023a42dcbab8ed31f97c2bcdb980b7fbe0ada34037d87ba9d799664b58ded",
-                "sha256:e64be68255234bb489a574c4f2f8df7029c98c81ec4d160d6cd836e7f0679390",
-                "sha256:e82d6b930e02e80e5109b678c663a9ed210680ded81c1abaf54635d88d1da298"
-            ],
-            "markers": "python_version >= '2.7' and python_version not in '3.0, 3.1, 3.2, 3.3'",
-            "version": "==1.1.0"
-=======
                 "sha256:04026461eae67fdefa1949b7332e488224eac9e8f2b5c58c98b54d29af22093e",
                 "sha256:04927a4c651a0e9ec11c68e4427d917e44ff101f761cd3b5bc76f86aaa431d27",
                 "sha256:07bbf9bdcb82239f319b1f09e8ef4bdfaec50ed7d7ea51a56438f39193271163",
@@ -388,7 +310,6 @@
             ],
             "markers": "python_version >= '3.6'",
             "version": "==2.0.0"
->>>>>>> 51af1369
         },
         "humanfriendly": {
             "hashes": [
@@ -400,35 +321,11 @@
         },
         "idna": {
             "hashes": [
-<<<<<<< HEAD
                 "sha256:5205d03e7bcbb919cc9c19885f9920d622ca52448306f2377daede5cf3faac16",
                 "sha256:c5b02147e01ea9920e6b0a3f1f7bb833612d507592c837a6c49552768f4054e1"
             ],
             "markers": "python_version >= '3.4'",
             "version": "==3.1"
-=======
-                "sha256:b307872f855b18632ce0c21c5e45be78c0ea7ae4c15c828c20788b26921eb3f6",
-                "sha256:b97d804b1e9b523befed77c48dacec60e6dcb0b5391d57af6a65a312a90648c0"
-            ],
-            "markers": "python_version >= '2.7' and python_version not in '3.0, 3.1, 3.2, 3.3'",
-            "version": "==2.10"
-        },
-        "imagesize": {
-            "hashes": [
-                "sha256:6965f19a6a2039c7d48bca7dba2473069ff854c36ae6f19d2cde309d998228a1",
-                "sha256:b1f6b5a4eab1f73479a50fb79fcf729514a900c341d8503d62a62dbc4127a2b1"
-            ],
-            "markers": "python_version >= '2.7' and python_version not in '3.0, 3.1, 3.2, 3.3'",
-            "version": "==1.2.0"
-        },
-        "jinja2": {
-            "hashes": [
-                "sha256:03e47ad063331dd6a3f04a43eddca8a966a26ba0c5b7207a9a9e4e08f1b29419",
-                "sha256:a6d58433de0ae800347cab1fa3043cebbabe8baa9d29e668f1c768cb87a333c6"
-            ],
-            "markers": "python_version >= '2.7' and python_version not in '3.0, 3.1, 3.2, 3.3, 3.4'",
-            "version": "==2.11.3"
->>>>>>> 51af1369
         },
         "lxml": {
             "hashes": [
@@ -478,69 +375,7 @@
                 "sha256:7489fd5c601536996a376c4afbcd1dd034db7690af807120681461e82fbc0acc"
             ],
             "index": "pypi",
-<<<<<<< HEAD
             "version": "==0.6.1"
-=======
-            "version": "==0.5.3"
-        },
-        "markupsafe": {
-            "hashes": [
-                "sha256:00bc623926325b26bb9605ae9eae8a215691f33cae5df11ca5424f06f2d1f473",
-                "sha256:09027a7803a62ca78792ad89403b1b7a73a01c8cb65909cd876f7fcebd79b161",
-                "sha256:09c4b7f37d6c648cb13f9230d847adf22f8171b1ccc4d5682398e77f40309235",
-                "sha256:1027c282dad077d0bae18be6794e6b6b8c91d58ed8a8d89a89d59693b9131db5",
-                "sha256:13d3144e1e340870b25e7b10b98d779608c02016d5184cfb9927a9f10c689f42",
-                "sha256:195d7d2c4fbb0ee8139a6cf67194f3973a6b3042d742ebe0a9ed36d8b6f0c07f",
-                "sha256:22c178a091fc6630d0d045bdb5992d2dfe14e3259760e713c490da5323866c39",
-                "sha256:24982cc2533820871eba85ba648cd53d8623687ff11cbb805be4ff7b4c971aff",
-                "sha256:29872e92839765e546828bb7754a68c418d927cd064fd4708fab9fe9c8bb116b",
-                "sha256:2beec1e0de6924ea551859edb9e7679da6e4870d32cb766240ce17e0a0ba2014",
-                "sha256:3b8a6499709d29c2e2399569d96719a1b21dcd94410a586a18526b143ec8470f",
-                "sha256:43a55c2930bbc139570ac2452adf3d70cdbb3cfe5912c71cdce1c2c6bbd9c5d1",
-                "sha256:46c99d2de99945ec5cb54f23c8cd5689f6d7177305ebff350a58ce5f8de1669e",
-                "sha256:500d4957e52ddc3351cabf489e79c91c17f6e0899158447047588650b5e69183",
-                "sha256:535f6fc4d397c1563d08b88e485c3496cf5784e927af890fb3c3aac7f933ec66",
-                "sha256:596510de112c685489095da617b5bcbbac7dd6384aeebeda4df6025d0256a81b",
-                "sha256:62fe6c95e3ec8a7fad637b7f3d372c15ec1caa01ab47926cfdf7a75b40e0eac1",
-                "sha256:6788b695d50a51edb699cb55e35487e430fa21f1ed838122d722e0ff0ac5ba15",
-                "sha256:6dd73240d2af64df90aa7c4e7481e23825ea70af4b4922f8ede5b9e35f78a3b1",
-                "sha256:6f1e273a344928347c1290119b493a1f0303c52f5a5eae5f16d74f48c15d4a85",
-                "sha256:6fffc775d90dcc9aed1b89219549b329a9250d918fd0b8fa8d93d154918422e1",
-                "sha256:717ba8fe3ae9cc0006d7c451f0bb265ee07739daf76355d06366154ee68d221e",
-                "sha256:79855e1c5b8da654cf486b830bd42c06e8780cea587384cf6545b7d9ac013a0b",
-                "sha256:7c1699dfe0cf8ff607dbdcc1e9b9af1755371f92a68f706051cc8c37d447c905",
-                "sha256:7fed13866cf14bba33e7176717346713881f56d9d2bcebab207f7a036f41b850",
-                "sha256:84dee80c15f1b560d55bcfe6d47b27d070b4681c699c572af2e3c7cc90a3b8e0",
-                "sha256:88e5fcfb52ee7b911e8bb6d6aa2fd21fbecc674eadd44118a9cc3863f938e735",
-                "sha256:8defac2f2ccd6805ebf65f5eeb132adcf2ab57aa11fdf4c0dd5169a004710e7d",
-                "sha256:98bae9582248d6cf62321dcb52aaf5d9adf0bad3b40582925ef7c7f0ed85fceb",
-                "sha256:98c7086708b163d425c67c7a91bad6e466bb99d797aa64f965e9d25c12111a5e",
-                "sha256:9add70b36c5666a2ed02b43b335fe19002ee5235efd4b8a89bfcf9005bebac0d",
-                "sha256:9bf40443012702a1d2070043cb6291650a0841ece432556f784f004937f0f32c",
-                "sha256:a6a744282b7718a2a62d2ed9d993cad6f5f585605ad352c11de459f4108df0a1",
-                "sha256:acf08ac40292838b3cbbb06cfe9b2cb9ec78fce8baca31ddb87aaac2e2dc3bc2",
-                "sha256:ade5e387d2ad0d7ebf59146cc00c8044acbd863725f887353a10df825fc8ae21",
-                "sha256:b00c1de48212e4cc9603895652c5c410df699856a2853135b3967591e4beebc2",
-                "sha256:b1282f8c00509d99fef04d8ba936b156d419be841854fe901d8ae224c59f0be5",
-                "sha256:b1dba4527182c95a0db8b6060cc98ac49b9e2f5e64320e2b56e47cb2831978c7",
-                "sha256:b2051432115498d3562c084a49bba65d97cf251f5a331c64a12ee7e04dacc51b",
-                "sha256:b7d644ddb4dbd407d31ffb699f1d140bc35478da613b441c582aeb7c43838dd8",
-                "sha256:ba59edeaa2fc6114428f1637ffff42da1e311e29382d81b339c1817d37ec93c6",
-                "sha256:bf5aa3cbcfdf57fa2ee9cd1822c862ef23037f5c832ad09cfea57fa846dec193",
-                "sha256:c8716a48d94b06bb3b2524c2b77e055fb313aeb4ea620c8dd03a105574ba704f",
-                "sha256:caabedc8323f1e93231b52fc32bdcde6db817623d33e100708d9a68e1f53b26b",
-                "sha256:cd5df75523866410809ca100dc9681e301e3c27567cf498077e8551b6d20e42f",
-                "sha256:cdb132fc825c38e1aeec2c8aa9338310d29d337bebbd7baa06889d09a60a1fa2",
-                "sha256:d53bc011414228441014aa71dbec320c66468c1030aae3a6e29778a3382d96e5",
-                "sha256:d73a845f227b0bfe8a7455ee623525ee656a9e2e749e4742706d80a6065d5e2c",
-                "sha256:d9be0ba6c527163cbed5e0857c451fcd092ce83947944d6c14bc95441203f032",
-                "sha256:e249096428b3ae81b08327a63a485ad0878de3fb939049038579ac0ef61e17e7",
-                "sha256:e8313f01ba26fbbe36c7be1966a7b7424942f670f38e666995b88d012765b9be",
-                "sha256:feb7b34d6325451ef96bc0e36e1a6c0c1c64bc1fbec4b854f4529e51887b1621"
-            ],
-            "markers": "python_version >= '2.7' and python_version not in '3.0, 3.1, 3.2, 3.3'",
-            "version": "==1.1.1"
->>>>>>> 51af1369
         },
         "more-itertools": {
             "hashes": [
@@ -600,17 +435,6 @@
             "markers": "python_version >= '3.5'",
             "version": "==4.0.2"
         },
-<<<<<<< HEAD
-=======
-        "packaging": {
-            "hashes": [
-                "sha256:5b327ac1320dc863dca72f4514ecc086f31186744b84a230374cc1fd776feae5",
-                "sha256:67714da7f7bc052e064859c05c595155bd1ee9f69f76557e21f051443c20947a"
-            ],
-            "markers": "python_version >= '2.7' and python_version not in '3.0, 3.1, 3.2, 3.3'",
-            "version": "==20.9"
-        },
->>>>>>> 51af1369
         "pamqp": {
             "hashes": [
                 "sha256:2f81b5c186f668a67f165193925b6bfd83db4363a6222f599517f29ecee60b02",
@@ -660,41 +484,6 @@
             "markers": "python_version >= '2.7' and python_version not in '3.0, 3.1, 3.2, 3.3'",
             "version": "==2.20"
         },
-<<<<<<< HEAD
-        "pyreadline": {
-=======
-        "pygments": {
-            "hashes": [
-                "sha256:2656e1a6edcdabf4275f9a3640db59fd5de107d88e8663c5d4e9a0fa62f77f94",
-                "sha256:534ef71d539ae97d4c3a4cf7d6f110f214b0e687e92f9cb9d2a3b0d3101289c8"
-            ],
-            "markers": "python_version >= '3.5'",
-            "version": "==2.8.1"
-        },
-        "pyparsing": {
->>>>>>> 51af1369
-            "hashes": [
-                "sha256:4530592fc2e85b25b1a9f79664433da09237c1a270e4d78ea5aa3a2c7229e2d1",
-                "sha256:65540c21bfe14405a3a77e4c085ecfce88724743a4ead47c66b84defcf82c32e",
-                "sha256:9ce5fa65b8992dfa373bddc5b6e0864ead8f291c94fbfec05fbd5c836162e67b"
-            ],
-<<<<<<< HEAD
-            "markers": "sys_platform == 'win32'",
-            "version": "==2.1"
-=======
-            "markers": "python_version >= '2.6' and python_version not in '3.0, 3.1, 3.2, 3.3'",
-            "version": "==2.4.7"
->>>>>>> 51af1369
-        },
-        "pyreadline": {
-            "hashes": [
-                "sha256:4530592fc2e85b25b1a9f79664433da09237c1a270e4d78ea5aa3a2c7229e2d1",
-                "sha256:65540c21bfe14405a3a77e4c085ecfce88724743a4ead47c66b84defcf82c32e",
-                "sha256:9ce5fa65b8992dfa373bddc5b6e0864ead8f291c94fbfec05fbd5c836162e67b"
-            ],
-            "markers": "sys_platform == 'win32'",
-            "version": "==2.1"
-        },
         "python-dateutil": {
             "hashes": [
                 "sha256:73ebfe9dbf22e832286dafa60473e4cd239f8592f699aa5adaf10050e6e1823c",
@@ -703,39 +492,6 @@
             "index": "pypi",
             "version": "==2.8.1"
         },
-<<<<<<< HEAD
-        "pyyaml": {
-            "hashes": [
-                "sha256:fd7f6999a8070df521b6384004ef42833b9bd62cfee11a09bda1079b4b704247",
-                "sha256:3bd0e463264cf257d1ffd2e40223b197271046d09dadf73a0fe82b9c1fc385a5",
-                "sha256:d483ad4e639292c90170eb6f7783ad19490e7a8defb3e46f97dfe4bacae89122",
-                "sha256:c20cfa2d49991c8b4147af39859b167664f2ad4561704ee74c1de03318e898db",
-                "sha256:e4fac90784481d221a8e4b1162afa7c47ed953be40d31ab4629ae917510051df",
-                "sha256:49d4cdd9065b9b6e206d0595fee27a96b5dd22618e7520c33204a4a3239d5b10",
-                "sha256:d2d9808ea7b4af864f35ea216be506ecec180628aced0704e34aca0b040ffe46",
-                "sha256:294db365efa064d00b8d1ef65d8ea2c3426ac366c0c4368d930bf1c5fb497f77",
-                "sha256:fe69978f3f768926cfa37b867e3843918e012cf83f680806599ddce33c2c68b0",
-                "sha256:8c1be557ee92a20f184922c7b6424e8ab6691788e6d86137c5d93c1a6ec1b8fb",
-                "sha256:dd5de0646207f053eb0d6c74ae45ba98c3395a571a2891858e87df7c9b9bd51b",
-                "sha256:3b2b1824fe7112845700f815ff6a489360226a5609b96ec2190a45e62a9fc922",
-                "sha256:607774cbba28732bfa802b54baa7484215f530991055bb562efbed5b2f20a45e",
-                "sha256:08682f6b72c722394747bddaf0aa62277e02557c0fd1c42cb853016a38f8dedf",
-                "sha256:5accb17103e43963b80e6f837831f38d314a0495500067cb25afab2e8d7a4018",
-                "sha256:fa5ae20527d8e831e8230cbffd9f8fe952815b2b7dae6ffec25318803a7528fc",
-                "sha256:fdc842473cd33f45ff6bce46aea678a54e3d21f1b61a7750ce3c498eedfe25d6",
-                "sha256:6c78645d400265a062508ae399b60b8c167bf003db364ecb26dcab2bda048253",
-                "sha256:bb4191dfc9306777bc594117aee052446b3fa88737cd13b7188d0e7aa8162185",
-                "sha256:4e0583d24c881e14342eaf4ec5fbc97f934b999a6828693a99157fde912540cc",
-                "sha256:129def1b7c1bf22faffd67b8f3724645203b79d8f4cc81f674654d9902cb4393",
-                "sha256:cb333c16912324fd5f769fff6bc5de372e9e7a202247b48870bc251ed40239aa",
-                "sha256:895f61ef02e8fed38159bb70f7e100e00f471eae2bc838cd0f4ebb21e28f8541",
-                "sha256:74c1485f7707cf707a7aef42ef6322b8f97921bd89be2ab6317fd782c2d53183",
-                "sha256:bfb51918d4ff3d77c1c856a9699f8492c612cde32fd3bcd344af9be34999bfdc",
-                "sha256:4465124ef1b18d9ace298060f4eccc64b0850899ac4ac53294547536533800c8",
-                "sha256:e1d4970ea66be07ae37a3c2e48b5ec63f7ba6804bdddfdbd3cfd954d25a82e63",
-                "sha256:0f5f5786c0e09baddcd8b4b45f20a7b5d61a7e7e99846e3c799b05c7c53fa696",
-                "sha256:72a01f726a9c7851ca9bfad6fd09ca4e090a023c00945ea05ba1638c09dc3347"
-=======
         "python-frontmatter": {
             "hashes": [
                 "sha256:766ae75f1b301ffc5fe3494339147e0fd80bc3deff3d7590a93991978b579b08",
@@ -743,13 +499,6 @@
             ],
             "index": "pypi",
             "version": "==1.0.0"
-        },
-        "pytz": {
-            "hashes": [
-                "sha256:83a4a90894bf38e243cf052c8b58f381bfe9a7a483f6a9cab140bc7f702ac4da",
-                "sha256:eb10ce3e7736052ed3623d49975ce333bcd712c7bb19a58b9e2089d4057d0798"
-            ],
-            "version": "==2021.1"
         },
         "pyyaml": {
             "hashes": [
@@ -782,7 +531,6 @@
                 "sha256:fd7f6999a8070df521b6384004ef42833b9bd62cfee11a09bda1079b4b704247",
                 "sha256:fdc842473cd33f45ff6bce46aea678a54e3d21f1b61a7750ce3c498eedfe25d6",
                 "sha256:fe69978f3f768926cfa37b867e3843918e012cf83f680806599ddce33c2c68b0"
->>>>>>> 51af1369
             ],
             "index": "pypi",
             "version": "==5.4.1"
@@ -795,8 +543,6 @@
             "markers": "python_version >= '2.7' and python_version not in '3.0, 3.1, 3.2, 3.3, 3.4'",
             "version": "==3.5.3"
         },
-<<<<<<< HEAD
-=======
         "regex": {
             "hashes": [
                 "sha256:01afaf2ec48e196ba91b37451aa353cb7eda77efe518e481707e0515025f0cd5",
@@ -844,15 +590,6 @@
             "index": "pypi",
             "version": "==2021.4.4"
         },
-        "requests": {
-            "hashes": [
-                "sha256:27973dd4a904a4f13b263a19c866c13b92a39ed1c964655f025f3f8d3d75b804",
-                "sha256:c210084e36a42ae6b9219e00e48287def368a26d03a048ddad7bfee44f75871e"
-            ],
-            "index": "pypi",
-            "version": "==2.25.1"
-        },
->>>>>>> 51af1369
         "sentry-sdk": {
             "hashes": [
                 "sha256:4ae8d1ced6c67f1c8ea51d82a16721c166c489b76876c9f2c202b8a50334b237",
@@ -866,7 +603,7 @@
                 "sha256:30639c035cdb23534cd4aa2dd52c3bf48f06e5f4a941509c8bafd8ce11080259",
                 "sha256:8b74bedcbbbaca38ff6d7491d76f2b06b3592611af620f8426e82dddb04a5ced"
             ],
-            "markers": "python_version >= '2.7' and python_version not in '3.0, 3.1, 3.2, 3.3'",
+            "markers": "python_version >= '2.7' and python_version not in '3.0, 3.1, 3.2'",
             "version": "==1.15.0"
         },
         "sortedcontainers": {
@@ -883,65 +620,6 @@
             ],
             "markers": "python_version >= '3.0'",
             "version": "==2.2.1"
-<<<<<<< HEAD
-=======
-        },
-        "sphinx": {
-            "hashes": [
-                "sha256:b4c750d546ab6d7e05bdff6ac24db8ae3e8b8253a3569b754e445110a0a12b66",
-                "sha256:fc312670b56cb54920d6cc2ced455a22a547910de10b3142276495ced49231cb"
-            ],
-            "index": "pypi",
-            "version": "==2.4.4"
-        },
-        "sphinxcontrib-applehelp": {
-            "hashes": [
-                "sha256:806111e5e962be97c29ec4c1e7fe277bfd19e9652fb1a4392105b43e01af885a",
-                "sha256:a072735ec80e7675e3f432fcae8610ecf509c5f1869d17e2eecff44389cdbc58"
-            ],
-            "markers": "python_version >= '3.5'",
-            "version": "==1.0.2"
-        },
-        "sphinxcontrib-devhelp": {
-            "hashes": [
-                "sha256:8165223f9a335cc1af7ffe1ed31d2871f325254c0423bc0c4c7cd1c1e4734a2e",
-                "sha256:ff7f1afa7b9642e7060379360a67e9c41e8f3121f2ce9164266f61b9f4b338e4"
-            ],
-            "markers": "python_version >= '3.5'",
-            "version": "==1.0.2"
-        },
-        "sphinxcontrib-htmlhelp": {
-            "hashes": [
-                "sha256:3c0bc24a2c41e340ac37c85ced6dafc879ab485c095b1d65d2461ac2f7cca86f",
-                "sha256:e8f5bb7e31b2dbb25b9cc435c8ab7a79787ebf7f906155729338f3156d93659b"
-            ],
-            "markers": "python_version >= '3.5'",
-            "version": "==1.0.3"
-        },
-        "sphinxcontrib-jsmath": {
-            "hashes": [
-                "sha256:2ec2eaebfb78f3f2078e73666b1415417a116cc848b72e5172e596c871103178",
-                "sha256:a9925e4a4587247ed2191a22df5f6970656cb8ca2bd6284309578f2153e0c4b8"
-            ],
-            "markers": "python_version >= '3.5'",
-            "version": "==1.0.1"
-        },
-        "sphinxcontrib-qthelp": {
-            "hashes": [
-                "sha256:4c33767ee058b70dba89a6fc5c1892c0d57a54be67ddd3e7875a18d14cba5a72",
-                "sha256:bd9fc24bcb748a8d51fd4ecaade681350aa63009a347a8c14e637895444dfab6"
-            ],
-            "markers": "python_version >= '3.5'",
-            "version": "==1.0.3"
-        },
-        "sphinxcontrib-serializinghtml": {
-            "hashes": [
-                "sha256:eaa0eccc86e982a9b939b2b82d12cc5d013385ba5eadcc7e4fed23f4405f77bc",
-                "sha256:f242a81d423f59617a8e5cf16f5d4d74e28ee9a66f9e5b637a18082991db5a9a"
-            ],
-            "markers": "python_version >= '3.5'",
-            "version": "==1.1.4"
->>>>>>> 51af1369
         },
         "statsd": {
             "hashes": [
@@ -1146,19 +824,11 @@
         },
         "flake8-annotations": {
             "hashes": [
-<<<<<<< HEAD
-                "sha256:40a4d504cdf64126ea0bdca39edab1608bc6d515e96569b7e7c3c59c84f66c36",
-                "sha256:eabbfb2dd59ae0e9835f509f930e79cd99fa4ff1026fe6ca073503a57407037c"
-            ],
-            "index": "pypi",
-            "version": "==2.6.1"
-=======
                 "sha256:0d6cd2e770b5095f09689c9d84cc054c51b929c41a68969ea1beb4b825cac515",
                 "sha256:d10c4638231f8a50c0a597c4efce42bd7b7d85df4f620a0ddaca526138936a4f"
             ],
             "index": "pypi",
             "version": "==2.6.2"
->>>>>>> 51af1369
         },
         "flake8-bugbear": {
             "hashes": [
@@ -1216,32 +886,19 @@
         },
         "identify": {
             "hashes": [
-<<<<<<< HEAD
-                "sha256:1cfb05b578de996677836d5a2dde14b3dffde313cf7d2b3e793a0787a36e26dd",
-                "sha256:9cc5f58996cd359b7b72f0a5917d8639de5323917e6952a3bfbf36301b576f40"
-            ],
-            "markers": "python_full_version >= '3.6.1'",
-            "version": "==2.2.1"
-=======
                 "sha256:398cb92a7599da0b433c65301a1b62b9b1f4bb8248719b84736af6c0b22289d6",
                 "sha256:4537474817e0bbb8cea3e5b7504b7de6d44e3f169a90846cbc6adb0fc8294502"
             ],
             "markers": "python_full_version >= '3.6.1'",
             "version": "==2.2.3"
->>>>>>> 51af1369
         },
         "idna": {
             "hashes": [
                 "sha256:5205d03e7bcbb919cc9c19885f9920d622ca52448306f2377daede5cf3faac16",
                 "sha256:c5b02147e01ea9920e6b0a3f1f7bb833612d507592c837a6c49552768f4054e1"
             ],
-<<<<<<< HEAD
             "markers": "python_version >= '3.4'",
             "version": "==3.1"
-=======
-            "markers": "python_version >= '2.7' and python_version not in '3.0, 3.1, 3.2, 3.3'",
-            "version": "==2.10"
->>>>>>> 51af1369
         },
         "mccabe": {
             "hashes": [
@@ -1267,19 +924,11 @@
         },
         "pre-commit": {
             "hashes": [
-<<<<<<< HEAD
-                "sha256:94c82f1bf5899d56edb1d926732f4e75a7df29a0c8c092559c77420c9d62428b",
-                "sha256:de55c5c72ce80d79106e48beb1b54104d16495ce7f95b0c7b13d4784193a00af"
-            ],
-            "index": "pypi",
-            "version": "==2.11.1"
-=======
                 "sha256:029d53cb83c241fe7d66eeee1e24db426f42c858f15a38d20bcefd8d8e05c9da",
                 "sha256:46b6ffbab37986c47d0a35e40906ae029376deed89a0eb2e446fb6e67b220427"
             ],
             "index": "pypi",
             "version": "==2.12.0"
->>>>>>> 51af1369
         },
         "pycodestyle": {
             "hashes": [
@@ -1307,37 +956,6 @@
         },
         "pyyaml": {
             "hashes": [
-<<<<<<< HEAD
-                "sha256:fd7f6999a8070df521b6384004ef42833b9bd62cfee11a09bda1079b4b704247",
-                "sha256:3bd0e463264cf257d1ffd2e40223b197271046d09dadf73a0fe82b9c1fc385a5",
-                "sha256:d483ad4e639292c90170eb6f7783ad19490e7a8defb3e46f97dfe4bacae89122",
-                "sha256:c20cfa2d49991c8b4147af39859b167664f2ad4561704ee74c1de03318e898db",
-                "sha256:e4fac90784481d221a8e4b1162afa7c47ed953be40d31ab4629ae917510051df",
-                "sha256:49d4cdd9065b9b6e206d0595fee27a96b5dd22618e7520c33204a4a3239d5b10",
-                "sha256:d2d9808ea7b4af864f35ea216be506ecec180628aced0704e34aca0b040ffe46",
-                "sha256:294db365efa064d00b8d1ef65d8ea2c3426ac366c0c4368d930bf1c5fb497f77",
-                "sha256:fe69978f3f768926cfa37b867e3843918e012cf83f680806599ddce33c2c68b0",
-                "sha256:8c1be557ee92a20f184922c7b6424e8ab6691788e6d86137c5d93c1a6ec1b8fb",
-                "sha256:dd5de0646207f053eb0d6c74ae45ba98c3395a571a2891858e87df7c9b9bd51b",
-                "sha256:3b2b1824fe7112845700f815ff6a489360226a5609b96ec2190a45e62a9fc922",
-                "sha256:607774cbba28732bfa802b54baa7484215f530991055bb562efbed5b2f20a45e",
-                "sha256:08682f6b72c722394747bddaf0aa62277e02557c0fd1c42cb853016a38f8dedf",
-                "sha256:5accb17103e43963b80e6f837831f38d314a0495500067cb25afab2e8d7a4018",
-                "sha256:fa5ae20527d8e831e8230cbffd9f8fe952815b2b7dae6ffec25318803a7528fc",
-                "sha256:fdc842473cd33f45ff6bce46aea678a54e3d21f1b61a7750ce3c498eedfe25d6",
-                "sha256:6c78645d400265a062508ae399b60b8c167bf003db364ecb26dcab2bda048253",
-                "sha256:bb4191dfc9306777bc594117aee052446b3fa88737cd13b7188d0e7aa8162185",
-                "sha256:4e0583d24c881e14342eaf4ec5fbc97f934b999a6828693a99157fde912540cc",
-                "sha256:129def1b7c1bf22faffd67b8f3724645203b79d8f4cc81f674654d9902cb4393",
-                "sha256:cb333c16912324fd5f769fff6bc5de372e9e7a202247b48870bc251ed40239aa",
-                "sha256:895f61ef02e8fed38159bb70f7e100e00f471eae2bc838cd0f4ebb21e28f8541",
-                "sha256:74c1485f7707cf707a7aef42ef6322b8f97921bd89be2ab6317fd782c2d53183",
-                "sha256:bfb51918d4ff3d77c1c856a9699f8492c612cde32fd3bcd344af9be34999bfdc",
-                "sha256:4465124ef1b18d9ace298060f4eccc64b0850899ac4ac53294547536533800c8",
-                "sha256:e1d4970ea66be07ae37a3c2e48b5ec63f7ba6804bdddfdbd3cfd954d25a82e63",
-                "sha256:0f5f5786c0e09baddcd8b4b45f20a7b5d61a7e7e99846e3c799b05c7c53fa696",
-                "sha256:72a01f726a9c7851ca9bfad6fd09ca4e090a023c00945ea05ba1638c09dc3347"
-=======
                 "sha256:08682f6b72c722394747bddaf0aa62277e02557c0fd1c42cb853016a38f8dedf",
                 "sha256:0f5f5786c0e09baddcd8b4b45f20a7b5d61a7e7e99846e3c799b05c7c53fa696",
                 "sha256:129def1b7c1bf22faffd67b8f3724645203b79d8f4cc81f674654d9902cb4393",
@@ -1367,7 +985,6 @@
                 "sha256:fd7f6999a8070df521b6384004ef42833b9bd62cfee11a09bda1079b4b704247",
                 "sha256:fdc842473cd33f45ff6bce46aea678a54e3d21f1b61a7750ce3c498eedfe25d6",
                 "sha256:fe69978f3f768926cfa37b867e3843918e012cf83f680806599ddce33c2c68b0"
->>>>>>> 51af1369
             ],
             "index": "pypi",
             "version": "==5.4.1"
@@ -1385,7 +1002,7 @@
                 "sha256:30639c035cdb23534cd4aa2dd52c3bf48f06e5f4a941509c8bafd8ce11080259",
                 "sha256:8b74bedcbbbaca38ff6d7491d76f2b06b3592611af620f8426e82dddb04a5ced"
             ],
-            "markers": "python_version >= '2.7' and python_version not in '3.0, 3.1, 3.2, 3.3'",
+            "markers": "python_version >= '2.7' and python_version not in '3.0, 3.1, 3.2'",
             "version": "==1.15.0"
         },
         "snowballstemmer": {
@@ -1400,7 +1017,7 @@
                 "sha256:806143ae5bfb6a3c6e736a764057db0e6a0e05e338b5630894a5f779cabb4f9b",
                 "sha256:b3bda1d108d5dd99f4a20d24d9c348e91c4db7ab1b749200bded2f839ccbe68f"
             ],
-            "markers": "python_version >= '2.6' and python_version not in '3.0, 3.1, 3.2, 3.3'",
+            "markers": "python_version >= '2.6' and python_version not in '3.0, 3.1, 3.2'",
             "version": "==0.10.2"
         },
         "urllib3": {
