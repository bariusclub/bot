{
    "_meta": {
        "hash": {
<<<<<<< HEAD
            "sha256": "d08ba836e630ae64a560ef879216d24801e8069dddf7d51b00e885efcf24c2ff"
=======
            "sha256": "3ccb368599709d2970f839fc3721cfeebcd5a2700fed7231b2ce38a080828325"
>>>>>>> 14e71609
        },
        "pipfile-spec": 6,
        "requires": {
            "python_version": "3.8"
        },
        "sources": [
            {
                "name": "pypi",
                "url": "https://pypi.python.org/simple",
                "verify_ssl": true
            }
        ]
    },
    "default": {
        "aio-pika": {
            "hashes": [
                "sha256:9773440a89840941ac3099a7720bf9d51e8764a484066b82ede4d395660ff430",
                "sha256:a8065be3c722eb8f9fff8c0e7590729e7782202cdb9363d9830d7d5d47b45c7c"
            ],
            "index": "pypi",
            "version": "==6.7.1"
        },
        "aiodns": {
            "hashes": [
                "sha256:815fdef4607474295d68da46978a54481dd1e7be153c7d60f9e72773cd38d77d",
                "sha256:aaa5ac584f40fe778013df0aa6544bf157799bd3f608364b451840ed2c8688de"
            ],
            "index": "pypi",
            "version": "==2.0.0"
        },
        "aiohttp": {
            "hashes": [
                "sha256:1a4160579ffbc1b69e88cb6ca8bb0fbd4947dfcbf9fb1e2a4fc4c7a4a986c1fe",
                "sha256:206c0ccfcea46e1bddc91162449c20c72f308aebdcef4977420ef329c8fcc599",
                "sha256:2ad493de47a8f926386fa6d256832de3095ba285f325db917c7deae0b54a9fc8",
                "sha256:319b490a5e2beaf06891f6711856ea10591cfe84fe9f3e71a721aa8f20a0872a",
                "sha256:470e4c90da36b601676fe50c49a60d34eb8c6593780930b1aa4eea6f508dfa37",
                "sha256:60f4caa3b7f7a477f66ccdd158e06901e1d235d572283906276e3803f6b098f5",
                "sha256:66d64486172b032db19ea8522328b19cfb78a3e1e5b62ab6a0567f93f073dea0",
                "sha256:687461cd974722110d1763b45c5db4d2cdee8d50f57b00c43c7590d1dd77fc5c",
                "sha256:698cd7bc3c7d1b82bb728bae835724a486a8c376647aec336aa21a60113c3645",
                "sha256:797456399ffeef73172945708810f3277f794965eb6ec9bd3a0c007c0476be98",
                "sha256:a885432d3cabc1287bcf88ea94e1826d3aec57fd5da4a586afae4591b061d40d",
                "sha256:c506853ba52e516b264b106321c424d03f3ddef2813246432fa9d1cefd361c81",
                "sha256:fb83326d8295e8840e4ba774edf346e87eca78ba8a89c55d2690352842c15ba5"
            ],
            "index": "pypi",
            "version": "==3.6.3"
        },
        "aioping": {
            "hashes": [
                "sha256:8900ef2f5a589ba0c12aaa9c2d586f5371820d468d21b374ddb47ef5fc8f297c",
                "sha256:f983d86acab3a04c322731ce88d42c55d04d2842565fc8532fe10c838abfd275"
            ],
            "index": "pypi",
            "version": "==0.3.1"
        },
        "aioredis": {
            "hashes": [
                "sha256:15f8af30b044c771aee6787e5ec24694c048184c7b9e54c3b60c750a4b93273a",
                "sha256:b61808d7e97b7cd5a92ed574937a079c9387fdadd22bfbfa7ad2fd319ecc26e3"
            ],
            "index": "pypi",
            "version": "==1.3.1"
        },
        "aiormq": {
            "hashes": [
                "sha256:8218dd9f7198d6e7935855468326bbacf0089f926c70baa8dd92944cb2496573",
                "sha256:e584dac13a242589aaf42470fd3006cb0dc5aed6506cbd20357c7ec8bbe4a89e"
            ],
            "markers": "python_version >= '3.6'",
            "version": "==3.3.1"
        },
        "alabaster": {
            "hashes": [
                "sha256:446438bdcca0e05bd45ea2de1668c1d9b032e1a9154c2c259092d77031ddd359",
                "sha256:a661d72d58e6ea8a57f7a86e37d86716863ee5e92788398526d58b26a4e4dc02"
            ],
            "version": "==0.7.12"
        },
        "arrow": {
            "hashes": [
                "sha256:e098abbd9af3665aea81bdd6c869e93af4feb078e98468dd351c383af187aac5",
                "sha256:ff08d10cda1d36c68657d6ad20d74fbea493d980f8b2d45344e00d6ed2bf6ed4"
            ],
            "index": "pypi",
            "version": "==0.17.0"
        },
        "async-rediscache": {
            "extras": [
                "fakeredis"
            ],
            "hashes": [
                "sha256:6be8a657d724ccbcfb1946d29a80c3478c5f9ecd2f78a0a26d2f4013a622258f",
                "sha256:c25e4fff73f64d20645254783c3224a4c49e083e3fab67c44f17af944c5e26af"
            ],
            "index": "pypi",
            "markers": "python_version ~= '3.7'",
            "version": "==0.1.4"
        },
        "async-timeout": {
            "hashes": [
                "sha256:0c3c816a028d47f659d6ff5c745cb2acf1f966da1fe5c19c77a70282b25f4c5f",
                "sha256:4291ca197d287d274d0b6cb5d6f8f8f82d434ed288f962539ff18cc9012f9ea3"
            ],
            "markers": "python_full_version >= '3.5.3'",
            "version": "==3.0.1"
        },
        "attrs": {
            "hashes": [
                "sha256:31b2eced602aa8423c2aea9c76a724617ed67cf9513173fd3a4f03e3a929c7e6",
                "sha256:832aa3cde19744e49938b91fea06d69ecb9e649c93ba974535d08ad92164f700"
            ],
            "markers": "python_version >= '2.7' and python_version not in '3.0, 3.1, 3.2, 3.3'",
            "version": "==20.3.0"
        },
        "babel": {
            "hashes": [
                "sha256:9d35c22fcc79893c3ecc85ac4a56cde1ecf3f19c540bba0922308a6c06ca6fa5",
                "sha256:da031ab54472314f210b0adcff1588ee5d1d1d0ba4dbd07b94dba82bde791e05"
            ],
            "markers": "python_version >= '2.7' and python_version not in '3.0, 3.1, 3.2, 3.3'",
            "version": "==2.9.0"
        },
        "beautifulsoup4": {
            "hashes": [
                "sha256:4c98143716ef1cb40bf7f39a8e3eec8f8b009509e74904ba3a7b315431577e35",
                "sha256:84729e322ad1d5b4d25f805bfa05b902dd96450f43842c4e99067d5e1369eb25",
                "sha256:fff47e031e34ec82bf17e00da8f592fe7de69aeea38be00523c04623c04fb666"
            ],
            "index": "pypi",
            "version": "==4.9.3"
        },
        "certifi": {
            "hashes": [
                "sha256:1f422849db327d534e3d0c5f02a263458c3955ec0aae4ff09b95f195c59f4edd",
                "sha256:f05def092c44fbf25834a51509ef6e631dc19765ab8a57b4e7ab85531f0a9cf4"
            ],
            "version": "==2020.11.8"
        },
        "cffi": {
            "hashes": [
                "sha256:005f2bfe11b6745d726dbb07ace4d53f057de66e336ff92d61b8c7e9c8f4777d",
                "sha256:09e96138280241bd355cd585148dec04dbbedb4f46128f340d696eaafc82dd7b",
                "sha256:0b1ad452cc824665ddc682400b62c9e4f5b64736a2ba99110712fdee5f2505c4",
                "sha256:0ef488305fdce2580c8b2708f22d7785ae222d9825d3094ab073e22e93dfe51f",
                "sha256:15f351bed09897fbda218e4db5a3d5c06328862f6198d4fb385f3e14e19decb3",
                "sha256:22399ff4870fb4c7ef19fff6eeb20a8bbf15571913c181c78cb361024d574579",
                "sha256:23e5d2040367322824605bc29ae8ee9175200b92cb5483ac7d466927a9b3d537",
                "sha256:2791f68edc5749024b4722500e86303a10d342527e1e3bcac47f35fbd25b764e",
                "sha256:2f9674623ca39c9ebe38afa3da402e9326c245f0f5ceff0623dccdac15023e05",
                "sha256:3363e77a6176afb8823b6e06db78c46dbc4c7813b00a41300a4873b6ba63b171",
                "sha256:33c6cdc071ba5cd6d96769c8969a0531be2d08c2628a0143a10a7dcffa9719ca",
                "sha256:3b8eaf915ddc0709779889c472e553f0d3e8b7bdf62dab764c8921b09bf94522",
                "sha256:3cb3e1b9ec43256c4e0f8d2837267a70b0e1ca8c4f456685508ae6106b1f504c",
                "sha256:3eeeb0405fd145e714f7633a5173318bd88d8bbfc3dd0a5751f8c4f70ae629bc",
                "sha256:44f60519595eaca110f248e5017363d751b12782a6f2bd6a7041cba275215f5d",
                "sha256:4d7c26bfc1ea9f92084a1d75e11999e97b62d63128bcc90c3624d07813c52808",
                "sha256:529c4ed2e10437c205f38f3691a68be66c39197d01062618c55f74294a4a4828",
                "sha256:6642f15ad963b5092d65aed022d033c77763515fdc07095208f15d3563003869",
                "sha256:85ba797e1de5b48aa5a8427b6ba62cf69607c18c5d4eb747604b7302f1ec382d",
                "sha256:8f0f1e499e4000c4c347a124fa6a27d37608ced4fe9f7d45070563b7c4c370c9",
                "sha256:a624fae282e81ad2e4871bdb767e2c914d0539708c0f078b5b355258293c98b0",
                "sha256:b0358e6fefc74a16f745afa366acc89f979040e0cbc4eec55ab26ad1f6a9bfbc",
                "sha256:bbd2f4dfee1079f76943767fce837ade3087b578aeb9f69aec7857d5bf25db15",
                "sha256:bf39a9e19ce7298f1bd6a9758fa99707e9e5b1ebe5e90f2c3913a47bc548747c",
                "sha256:c11579638288e53fc94ad60022ff1b67865363e730ee41ad5e6f0a17188b327a",
                "sha256:c150eaa3dadbb2b5339675b88d4573c1be3cb6f2c33a6c83387e10cc0bf05bd3",
                "sha256:c53af463f4a40de78c58b8b2710ade243c81cbca641e34debf3396a9640d6ec1",
                "sha256:cb763ceceae04803adcc4e2d80d611ef201c73da32d8f2722e9d0ab0c7f10768",
                "sha256:cc75f58cdaf043fe6a7a6c04b3b5a0e694c6a9e24050967747251fb80d7bce0d",
                "sha256:d80998ed59176e8cba74028762fbd9b9153b9afc71ea118e63bbf5d4d0f9552b",
                "sha256:de31b5164d44ef4943db155b3e8e17929707cac1e5bd2f363e67a56e3af4af6e",
                "sha256:e66399cf0fc07de4dce4f588fc25bfe84a6d1285cc544e67987d22663393926d",
                "sha256:f0620511387790860b249b9241c2f13c3a80e21a73e0b861a2df24e9d6f56730",
                "sha256:f4eae045e6ab2bb54ca279733fe4eb85f1effda392666308250714e01907f394",
                "sha256:f92cdecb618e5fa4658aeb97d5eb3d2f47aa94ac6477c6daf0f306c5a3b9e6b1",
                "sha256:f92f789e4f9241cd262ad7a555ca2c648a98178a953af117ef7fad46aa1d5591"
            ],
            "version": "==1.14.3"
        },
        "chardet": {
            "hashes": [
                "sha256:84ab92ed1c4d4f16916e05906b6b75a6c0fb5db821cc65e70cbd64a3e2a5eaae",
                "sha256:fc323ffcaeaed0e0a02bf4d117757b98aed530d9ed4531e3e15460124c106691"
            ],
            "version": "==3.0.4"
        },
        "colorama": {
            "hashes": [
                "sha256:5941b2b48a20143d2267e95b1c2a7603ce057ee39fd88e7329b0c292aa16869b",
                "sha256:9f47eda37229f68eee03b24b9748937c7dc3868f906e8ba69fbcbdd3bc5dc3e2"
            ],
            "markers": "sys_platform == 'win32'",
            "version": "==0.4.4"
        },
        "coloredlogs": {
            "hashes": [
                "sha256:346f58aad6afd48444c2468618623638dadab76e4e70d5e10822676f2d32226a",
                "sha256:a1fab193d2053aa6c0a97608c4342d031f1f93a3d1218432c59322441d31a505"
            ],
            "index": "pypi",
            "version": "==14.0"
        },
        "deepdiff": {
            "hashes": [
                "sha256:59fc1e3e7a28dd0147b0f2b00e3e27181f0f0ef4286b251d5f214a5bcd9a9bc4",
                "sha256:91360be1d9d93b1d9c13ae9c5048fa83d9cff17a88eb30afaa0d7ff2d0fee17d"
            ],
            "index": "pypi",
            "version": "==4.3.2"
        },
        "discord.py": {
            "hashes": [
                "sha256:2367359e31f6527f8a936751fc20b09d7495dd6a76b28c8fb13d4ca6c55b7563",
                "sha256:def00dc50cf36d21346d71bc89f0cad8f18f9a3522978dc18c7796287d47de8b"
            ],
            "index": "pypi",
            "version": "==1.5.1"
        },
        "docutils": {
            "hashes": [
                "sha256:0c5b78adfbf7762415433f5515cd5c9e762339e23369dbe8000d84a4bf4ab3af",
                "sha256:c2de3a60e9e7d07be26b7f2b00ca0309c207e06c100f9cc2a94931fc75a478fc"
            ],
            "markers": "python_version >= '2.7' and python_version not in '3.0, 3.1, 3.2, 3.3, 3.4'",
            "version": "==0.16"
        },
        "emoji": {
            "hashes": [
                "sha256:e42da4f8d648f8ef10691bc246f682a1ec6b18373abfd9be10ec0b398823bd11"
            ],
            "index": "pypi",
            "version": "==0.6.0"
        },
        "fakeredis": {
            "hashes": [
                "sha256:8070b7fce16f828beaef2c757a4354af91698685d5232404f1aeeb233529c7a5",
                "sha256:f8c8ea764d7b6fd801e7f5486e3edd32ca991d506186f1923a01fc072e33c271"
            ],
            "version": "==1.4.4"
        },
        "feedparser": {
            "hashes": [
                "sha256:bd030652c2d08532c034c27fcd7c85868e7fa3cb2b17f230a44a6bbc92519bf9",
                "sha256:cd2485472e41471632ed3029d44033ee420ad0b57111db95c240c9160a85831c",
                "sha256:ce875495c90ebd74b179855449040003a1beb40cd13d5f037a0654251e260b02"
            ],
            "index": "pypi",
            "version": "==5.2.1"
        },
        "fuzzywuzzy": {
            "hashes": [
                "sha256:45016e92264780e58972dca1b3d939ac864b78437422beecebb3095f8efd00e8",
                "sha256:928244b28db720d1e0ee7587acf660ea49d7e4c632569cad4f1cd7e68a5f0993"
            ],
            "index": "pypi",
            "version": "==0.18.0"
        },
        "hiredis": {
            "hashes": [
                "sha256:06a039208f83744a702279b894c8cf24c14fd63c59cd917dcde168b79eef0680",
                "sha256:0a909bf501459062aa1552be1461456518f367379fdc9fdb1f2ca5e4a1fdd7c0",
                "sha256:18402d9e54fb278cb9a8c638df6f1550aca36a009d47ecf5aa263a38600f35b0",
                "sha256:1e4cbbc3858ec7e680006e5ca590d89a5e083235988f26a004acf7244389ac01",
                "sha256:23344e3c2177baf6975fbfa361ed92eb7d36d08f454636e5054b3faa7c2aff8a",
                "sha256:289b31885b4996ce04cadfd5fc03d034dce8e2a8234479f7c9e23b9e245db06b",
                "sha256:2c1c570ae7bf1bab304f29427e2475fe1856814312c4a1cf1cd0ee133f07a3c6",
                "sha256:2c227c0ed371771ffda256034427320870e8ea2e4fd0c0a618c766e7c49aad73",
                "sha256:3bb9b63d319402cead8bbd9dd55dca3b667d2997e9a0d8a1f9b6cc274db4baee",
                "sha256:3ef2183de67b59930d2db8b8e8d4d58e00a50fcc5e92f4f678f6eed7a1c72d55",
                "sha256:43b8ed3dbfd9171e44c554cb4acf4ee4505caa84c5e341858b50ea27dd2b6e12",
                "sha256:47bcf3c5e6c1e87ceb86cdda2ee983fa0fe56a999e6185099b3c93a223f2fa9b",
                "sha256:5263db1e2e1e8ae30500cdd75a979ff99dcc184201e6b4b820d0de74834d2323",
                "sha256:5b1451727f02e7acbdf6aae4e06d75f66ee82966ff9114550381c3271a90f56c",
                "sha256:6996883a8a6ff9117cbb3d6f5b0dcbbae6fb9e31e1a3e4e2f95e0214d9a1c655",
                "sha256:6c96f64a54f030366657a54bb90b3093afc9c16c8e0dfa29fc0d6dbe169103a5",
                "sha256:7332d5c3e35154cd234fd79573736ddcf7a0ade7a986db35b6196b9171493e75",
                "sha256:7885b6f32c4a898e825bb7f56f36a02781ac4a951c63e4169f0afcf9c8c30dfb",
                "sha256:7b0f63f10a166583ab744a58baad04e0f52cfea1ac27bfa1b0c21a48d1003c23",
                "sha256:819f95d4eba3f9e484dd115ab7ab72845cf766b84286a00d4ecf76d33f1edca1",
                "sha256:8968eeaa4d37a38f8ca1f9dbe53526b69628edc9c42229a5b2f56d98bb828c1f",
                "sha256:89ebf69cb19a33d625db72d2ac589d26e936b8f7628531269accf4a3196e7872",
                "sha256:8daecd778c1da45b8bd54fd41ffcd471a86beed3d8e57a43acf7a8d63bba4058",
                "sha256:955ba8ea73cf3ed8bd2f963b4cb9f8f0dcb27becd2f4b3dd536fd24c45533454",
                "sha256:964f18a59f5a64c0170f684c417f4fe3e695a536612e13074c4dd5d1c6d7c882",
                "sha256:969843fbdfbf56cdb71da6f0bdf50f9985b8b8aeb630102945306cf10a9c6af2",
                "sha256:996021ef33e0f50b97ff2d6b5f422a0fe5577de21a8873b58a779a5ddd1c3132",
                "sha256:9e9c9078a7ce07e6fce366bd818be89365a35d2e4b163268f0ca9ba7e13bb2f6",
                "sha256:a04901757cb0fb0f5602ac11dda48f5510f94372144d06c2563ba56c480b467c",
                "sha256:a7bf1492429f18d205f3a818da3ff1f242f60aa59006e53dee00b4ef592a3363",
                "sha256:aa0af2deb166a5e26e0d554b824605e660039b161e37ed4f01b8d04beec184f3",
                "sha256:abfb15a6a7822f0fae681785cb38860e7a2cb1616a708d53df557b3d76c5bfd4",
                "sha256:b253fe4df2afea4dfa6b1fa8c5fef212aff8bcaaeb4207e81eed05cb5e4a7919",
                "sha256:b27f082f47d23cffc4cf1388b84fdc45c4ef6015f906cd7e0d988d9e35d36349",
                "sha256:b33aea449e7f46738811fbc6f0b3177c6777a572207412bbbf6f525ffed001ae",
                "sha256:b44f9421c4505c548435244d74037618f452844c5d3c67719d8a55e2613549da",
                "sha256:bcc371151d1512201d0214c36c0c150b1dc64f19c2b1a8c9cb1d7c7c15ebd93f",
                "sha256:c2851deeabd96d3f6283e9c6b26e0bfed4de2dc6fb15edf913e78b79fc5909ed",
                "sha256:cdfd501c7ac5b198c15df800a3a34c38345f5182e5f80770caf362bccca65628",
                "sha256:d2c0caffa47606d6d7c8af94ba42547bd2a441f06c74fd90a1ffe328524a6c64",
                "sha256:dcb2db95e629962db5a355047fb8aefb012df6c8ae608930d391619dbd96fd86",
                "sha256:e0eeb9c112fec2031927a1745788a181d0eecbacbed941fc5c4f7bc3f7b273bf",
                "sha256:e154891263306200260d7f3051982774d7b9ef35af3509d5adbbe539afd2610c",
                "sha256:e2e023a42dcbab8ed31f97c2bcdb980b7fbe0ada34037d87ba9d799664b58ded",
                "sha256:e64be68255234bb489a574c4f2f8df7029c98c81ec4d160d6cd836e7f0679390",
                "sha256:e82d6b930e02e80e5109b678c663a9ed210680ded81c1abaf54635d88d1da298"
            ],
            "markers": "python_version >= '2.7' and python_version not in '3.0, 3.1, 3.2, 3.3'",
            "version": "==1.1.0"
        },
        "humanfriendly": {
            "hashes": [
                "sha256:bf52ec91244819c780341a3438d5d7b09f431d3f113a475147ac9b7b167a3d12",
                "sha256:e78960b31198511f45fd455534ae7645a6207d33e512d2e842c766d15d9c8080"
            ],
            "markers": "python_version >= '2.7' and python_version not in '3.0, 3.1, 3.2, 3.3, 3.4'",
            "version": "==8.2"
        },
        "idna": {
            "hashes": [
                "sha256:b307872f855b18632ce0c21c5e45be78c0ea7ae4c15c828c20788b26921eb3f6",
                "sha256:b97d804b1e9b523befed77c48dacec60e6dcb0b5391d57af6a65a312a90648c0"
            ],
            "markers": "python_version >= '2.7' and python_version not in '3.0, 3.1, 3.2, 3.3'",
            "version": "==2.10"
        },
        "imagesize": {
            "hashes": [
                "sha256:6965f19a6a2039c7d48bca7dba2473069ff854c36ae6f19d2cde309d998228a1",
                "sha256:b1f6b5a4eab1f73479a50fb79fcf729514a900c341d8503d62a62dbc4127a2b1"
            ],
            "markers": "python_version >= '2.7' and python_version not in '3.0, 3.1, 3.2, 3.3'",
            "version": "==1.2.0"
        },
        "jinja2": {
            "hashes": [
                "sha256:89aab215427ef59c34ad58735269eb58b1a5808103067f7bb9d5836c651b3bb0",
                "sha256:f0a4641d3cf955324a89c04f3d94663aa4d638abe8f733ecd3582848e1c37035"
            ],
            "markers": "python_version >= '2.7' and python_version not in '3.0, 3.1, 3.2, 3.3, 3.4'",
            "version": "==2.11.2"
        },
        "lxml": {
            "hashes": [
                "sha256:098fb713b31050463751dcc694878e1d39f316b86366fb9fe3fbbe5396ac9fab",
                "sha256:0e89f5d422988c65e6936e4ec0fe54d6f73f3128c80eb7ecc3b87f595523607b",
                "sha256:189ad47203e846a7a4951c17694d845b6ade7917c47c64b29b86526eefc3adf5",
                "sha256:1d87936cb5801c557f3e981c9c193861264c01209cb3ad0964a16310ca1b3301",
                "sha256:211b3bcf5da70c2d4b84d09232534ad1d78320762e2c59dedc73bf01cb1fc45b",
                "sha256:2358809cc64394617f2719147a58ae26dac9e21bae772b45cfb80baa26bfca5d",
                "sha256:23c83112b4dada0b75789d73f949dbb4e8f29a0a3511647024a398ebd023347b",
                "sha256:24e811118aab6abe3ce23ff0d7d38932329c513f9cef849d3ee88b0f848f2aa9",
                "sha256:2d5896ddf5389560257bbe89317ca7bcb4e54a02b53a3e572e1ce4226512b51b",
                "sha256:2d6571c48328be4304aee031d2d5046cbc8aed5740c654575613c5a4f5a11311",
                "sha256:2e311a10f3e85250910a615fe194839a04a0f6bc4e8e5bb5cac221344e3a7891",
                "sha256:302160eb6e9764168e01d8c9ec6becddeb87776e81d3fcb0d97954dd51d48e0a",
                "sha256:3a7a380bfecc551cfd67d6e8ad9faa91289173bdf12e9cfafbd2bdec0d7b1ec1",
                "sha256:3d9b2b72eb0dbbdb0e276403873ecfae870599c83ba22cadff2db58541e72856",
                "sha256:475325e037fdf068e0c2140b818518cf6bc4aa72435c407a798b2db9f8e90810",
                "sha256:4b7572145054330c8e324a72d808c8c8fbe12be33368db28c39a255ad5f7fb51",
                "sha256:4fff34721b628cce9eb4538cf9a73d02e0f3da4f35a515773cce6f5fe413b360",
                "sha256:56eff8c6fb7bc4bcca395fdff494c52712b7a57486e4fbde34c31bb9da4c6cc4",
                "sha256:573b2f5496c7e9f4985de70b9bbb4719ffd293d5565513e04ac20e42e6e5583f",
                "sha256:7ecaef52fd9b9535ae5f01a1dd2651f6608e4ec9dc136fc4dfe7ebe3c3ddb230",
                "sha256:803a80d72d1f693aa448566be46ffd70882d1ad8fc689a2e22afe63035eb998a",
                "sha256:8862d1c2c020cb7a03b421a9a7b4fe046a208db30994fc8ff68c627a7915987f",
                "sha256:9b06690224258db5cd39a84e993882a6874676f5de582da57f3df3a82ead9174",
                "sha256:a71400b90b3599eb7bf241f947932e18a066907bf84617d80817998cee81e4bf",
                "sha256:bb252f802f91f59767dcc559744e91efa9df532240a502befd874b54571417bd",
                "sha256:be1ebf9cc25ab5399501c9046a7dcdaa9e911802ed0e12b7d620cd4bbf0518b3",
                "sha256:be7c65e34d1b50ab7093b90427cbc488260e4b3a38ef2435d65b62e9fa3d798a",
                "sha256:c0dac835c1a22621ffa5e5f999d57359c790c52bbd1c687fe514ae6924f65ef5",
                "sha256:c152b2e93b639d1f36ec5a8ca24cde4a8eefb2b6b83668fcd8e83a67badcb367",
                "sha256:d182eada8ea0de61a45a526aa0ae4bcd222f9673424e65315c35820291ff299c",
                "sha256:d18331ea905a41ae71596502bd4c9a2998902328bbabd29e3d0f5f8569fabad1",
                "sha256:d20d32cbb31d731def4b1502294ca2ee99f9249b63bc80e03e67e8f8e126dea8",
                "sha256:d4ad7fd3269281cb471ad6c7bafca372e69789540d16e3755dd717e9e5c9d82f",
                "sha256:d6f8c23f65a4bfe4300b85f1f40f6c32569822d08901db3b6454ab785d9117cc",
                "sha256:d84d741c6e35c9f3e7406cb7c4c2e08474c2a6441d59322a00dcae65aac6315d",
                "sha256:e65c221b2115a91035b55a593b6eb94aa1206fa3ab374f47c6dc10d364583ff9",
                "sha256:f98b6f256be6cec8dd308a8563976ddaff0bdc18b730720f6f4bee927ffe926f"
            ],
            "index": "pypi",
            "version": "==4.6.1"
        },
        "markdownify": {
            "hashes": [
                "sha256:30be8340724e706c9e811c27fe8c1542cf74a15b46827924fff5c54b40dd9b0d",
                "sha256:a69588194fd76634f0139d6801b820fd652dc5eeba9530e90d323dfdc0155252"
            ],
            "index": "pypi",
            "version": "==0.5.3"
        },
        "markupsafe": {
            "hashes": [
                "sha256:00bc623926325b26bb9605ae9eae8a215691f33cae5df11ca5424f06f2d1f473",
                "sha256:09027a7803a62ca78792ad89403b1b7a73a01c8cb65909cd876f7fcebd79b161",
                "sha256:09c4b7f37d6c648cb13f9230d847adf22f8171b1ccc4d5682398e77f40309235",
                "sha256:1027c282dad077d0bae18be6794e6b6b8c91d58ed8a8d89a89d59693b9131db5",
                "sha256:13d3144e1e340870b25e7b10b98d779608c02016d5184cfb9927a9f10c689f42",
                "sha256:24982cc2533820871eba85ba648cd53d8623687ff11cbb805be4ff7b4c971aff",
                "sha256:29872e92839765e546828bb7754a68c418d927cd064fd4708fab9fe9c8bb116b",
                "sha256:43a55c2930bbc139570ac2452adf3d70cdbb3cfe5912c71cdce1c2c6bbd9c5d1",
                "sha256:46c99d2de99945ec5cb54f23c8cd5689f6d7177305ebff350a58ce5f8de1669e",
                "sha256:500d4957e52ddc3351cabf489e79c91c17f6e0899158447047588650b5e69183",
                "sha256:535f6fc4d397c1563d08b88e485c3496cf5784e927af890fb3c3aac7f933ec66",
                "sha256:596510de112c685489095da617b5bcbbac7dd6384aeebeda4df6025d0256a81b",
                "sha256:62fe6c95e3ec8a7fad637b7f3d372c15ec1caa01ab47926cfdf7a75b40e0eac1",
                "sha256:6788b695d50a51edb699cb55e35487e430fa21f1ed838122d722e0ff0ac5ba15",
                "sha256:6dd73240d2af64df90aa7c4e7481e23825ea70af4b4922f8ede5b9e35f78a3b1",
                "sha256:717ba8fe3ae9cc0006d7c451f0bb265ee07739daf76355d06366154ee68d221e",
                "sha256:79855e1c5b8da654cf486b830bd42c06e8780cea587384cf6545b7d9ac013a0b",
                "sha256:7c1699dfe0cf8ff607dbdcc1e9b9af1755371f92a68f706051cc8c37d447c905",
                "sha256:88e5fcfb52ee7b911e8bb6d6aa2fd21fbecc674eadd44118a9cc3863f938e735",
                "sha256:8defac2f2ccd6805ebf65f5eeb132adcf2ab57aa11fdf4c0dd5169a004710e7d",
                "sha256:98c7086708b163d425c67c7a91bad6e466bb99d797aa64f965e9d25c12111a5e",
                "sha256:9add70b36c5666a2ed02b43b335fe19002ee5235efd4b8a89bfcf9005bebac0d",
                "sha256:9bf40443012702a1d2070043cb6291650a0841ece432556f784f004937f0f32c",
                "sha256:ade5e387d2ad0d7ebf59146cc00c8044acbd863725f887353a10df825fc8ae21",
                "sha256:b00c1de48212e4cc9603895652c5c410df699856a2853135b3967591e4beebc2",
                "sha256:b1282f8c00509d99fef04d8ba936b156d419be841854fe901d8ae224c59f0be5",
                "sha256:b2051432115498d3562c084a49bba65d97cf251f5a331c64a12ee7e04dacc51b",
                "sha256:ba59edeaa2fc6114428f1637ffff42da1e311e29382d81b339c1817d37ec93c6",
                "sha256:c8716a48d94b06bb3b2524c2b77e055fb313aeb4ea620c8dd03a105574ba704f",
                "sha256:cd5df75523866410809ca100dc9681e301e3c27567cf498077e8551b6d20e42f",
                "sha256:cdb132fc825c38e1aeec2c8aa9338310d29d337bebbd7baa06889d09a60a1fa2",
                "sha256:e249096428b3ae81b08327a63a485ad0878de3fb939049038579ac0ef61e17e7",
                "sha256:e8313f01ba26fbbe36c7be1966a7b7424942f670f38e666995b88d012765b9be"
            ],
            "markers": "python_version >= '2.7' and python_version not in '3.0, 3.1, 3.2, 3.3'",
            "version": "==1.1.1"
        },
        "more-itertools": {
            "hashes": [
                "sha256:8e1a2a43b2f2727425f2b5839587ae37093f19153dc26c0927d1048ff6557330",
                "sha256:b3a9005928e5bed54076e6e549c792b306fddfe72b2d1d22dd63d42d5d3899cf"
            ],
            "index": "pypi",
            "version": "==8.6.0"
        },
        "multidict": {
            "hashes": [
                "sha256:1ece5a3369835c20ed57adadc663400b5525904e53bae59ec854a5d36b39b21a",
                "sha256:275ca32383bc5d1894b6975bb4ca6a7ff16ab76fa622967625baeebcf8079000",
                "sha256:3750f2205b800aac4bb03b5ae48025a64e474d2c6cc79547988ba1d4122a09e2",
                "sha256:4538273208e7294b2659b1602490f4ed3ab1c8cf9dbdd817e0e9db8e64be2507",
                "sha256:5141c13374e6b25fe6bf092052ab55c0c03d21bd66c94a0e3ae371d3e4d865a5",
                "sha256:51a4d210404ac61d32dada00a50ea7ba412e6ea945bbe992e4d7a595276d2ec7",
                "sha256:5cf311a0f5ef80fe73e4f4c0f0998ec08f954a6ec72b746f3c179e37de1d210d",
                "sha256:6513728873f4326999429a8b00fc7ceddb2509b01d5fd3f3be7881a257b8d463",
                "sha256:7388d2ef3c55a8ba80da62ecfafa06a1c097c18032a501ffd4cabbc52d7f2b19",
                "sha256:9456e90649005ad40558f4cf51dbb842e32807df75146c6d940b6f5abb4a78f3",
                "sha256:c026fe9a05130e44157b98fea3ab12969e5b60691a276150db9eda71710cd10b",
                "sha256:d14842362ed4cf63751648e7672f7174c9818459d169231d03c56e84daf90b7c",
                "sha256:e0d072ae0f2a179c375f67e3da300b47e1a83293c554450b29c900e50afaae87",
                "sha256:f07acae137b71af3bb548bd8da720956a3bc9f9a0b87733e0899226a2317aeb7",
                "sha256:fbb77a75e529021e7c4a8d4e823d88ef4d23674a202be4f5addffc72cbb91430",
                "sha256:fcfbb44c59af3f8ea984de67ec7c306f618a3ec771c2843804069917a8f2e255",
                "sha256:feed85993dbdb1dbc29102f50bca65bdc68f2c0c8d352468c25b54874f23c39d"
            ],
            "markers": "python_version >= '3.5'",
            "version": "==4.7.6"
        },
        "ordered-set": {
            "hashes": [
                "sha256:ba93b2df055bca202116ec44b9bead3df33ea63a7d5827ff8e16738b97f33a95"
            ],
            "markers": "python_version >= '3.5'",
            "version": "==4.0.2"
        },
        "packaging": {
            "hashes": [
                "sha256:4357f74f47b9c12db93624a82154e9b120fa8293699949152b22065d556079f8",
                "sha256:998416ba6962ae7fbd6596850b80e17859a5753ba17c32284f67bfff33784181"
            ],
            "markers": "python_version >= '2.7' and python_version not in '3.0, 3.1, 3.2, 3.3'",
            "version": "==20.4"
        },
        "pamqp": {
            "hashes": [
                "sha256:2f81b5c186f668a67f165193925b6bfd83db4363a6222f599517f29ecee60b02",
                "sha256:5cd0f5a85e89f20d5f8e19285a1507788031cfca4a9ea6f067e3cf18f5e294e8"
            ],
            "version": "==2.3.0"
        },
        "pycares": {
            "hashes": [
                "sha256:050f00b39ed77ea8a4e555f09417d4b1a6b5baa24bb9531a3e15d003d2319b3f",
                "sha256:0a24d2e580a8eb567140d7b69f12cb7de90c836bd7b6488ec69394d308605ac3",
                "sha256:0c5bd1f6f885a219d5e972788d6eef7b8043b55c3375a845e5399638436e0bba",
                "sha256:11c628402cc8fc8ef461076d4e47f88afc1f8609989ebbff0dbffcd54c97239f",
                "sha256:18dfd4fd300f570d6c4536c1d987b7b7673b2a9d14346592c5d6ed716df0d104",
                "sha256:1917b82494907a4a342db420bc4dd5bac355a5fa3984c35ba9bf51422b020b48",
                "sha256:1b90fa00a89564df059fb18e796458864cc4e00cb55e364dbf921997266b7c55",
                "sha256:1d8d177c40567de78108a7835170f570ab04f09084bfd32df9919c0eaec47aa1",
                "sha256:236286f81664658b32c141c8e79d20afc3d54f6e2e49dfc8b702026be7265855",
                "sha256:2e4f74677542737fb5af4ea9a2e415ec5ab31aa67e7b8c3c969fdb15c069f679",
                "sha256:48a7750f04e69e1f304f4332b755728067e7c4b1abe2760bba1cacd9ff7a847a",
                "sha256:7d86e62b700b21401ffe7fd1bbfe91e08489416fecae99c6570ab023c6896022",
                "sha256:7e2d7effd08d2e5a3cb95d98a7286ebab71ab2fbce84fa93cc2dd56caf7240dd",
                "sha256:81edb016d9e43dde7473bc3999c29cdfee3a6b67308fed1ea21049f458e83ae0",
                "sha256:96c90e11b4a4c7c0b8ff5aaaae969c5035493136586043ff301979aae0623941",
                "sha256:9a0a1845f8cb2e62332bca0aaa9ad5494603ac43fb60d510a61d5b5b170d7216",
                "sha256:a05bbfdfd41f8410a905a818f329afe7510cbd9ee65c60f8860a72b6c64ce5dc",
                "sha256:a5089fd660f0b0d228b14cdaa110d0d311edfa5a63f800618dbf1321dcaef66b",
                "sha256:c457a709e6f2befea7e2996c991eda6d79705dd075f6521593ba6ebc1485b811",
                "sha256:c5cb72644b04e5e5abfb1e10a0e7eb75da6684ea0e60871652f348e412cf3b11",
                "sha256:cce46dd4717debfd2aab79d6d7f0cbdf6b1e982dc4d9bebad81658d59ede07c2",
                "sha256:cfdd1f90bcf373b00f4b2c55ea47868616fe2f779f792fc913fa82a3d64ffe43",
                "sha256:d88a279cbc5af613f73e86e19b3f63850f7a2e2736e249c51995dedcc830b1bb",
                "sha256:eba9a9227438da5e78fc8eee32f32eb35d9a50cf0a0bd937eb6275c7cc3015fe",
                "sha256:eee7b6a5f5b5af050cb7d66ab28179287b416f06d15a8974ac831437fec51336",
                "sha256:f41ac1c858687e53242828c9f59c2e7b0b95dbcd5bdd09c7e5d3c48b0f89a25a",
                "sha256:f8deaefefc3a589058df1b177275f79233e8b0eeee6734cf4336d80164ecd022",
                "sha256:fa78e919f3bd7d6d075db262aa41079b4c02da315c6043c6f43881e2ebcdd623",
                "sha256:fadb97d2e02dabdc15a0091591a972a938850d79ddde23d385d813c1731983f0"
            ],
            "version": "==3.1.1"
        },
        "pycparser": {
            "hashes": [
                "sha256:2d475327684562c3a96cc71adf7dc8c4f0565175cf86b6d7a404ff4c771f15f0",
                "sha256:7582ad22678f0fcd81102833f60ef8d0e57288b6b5fb00323d101be910e35705"
            ],
            "markers": "python_version >= '2.7' and python_version not in '3.0, 3.1, 3.2, 3.3'",
            "version": "==2.20"
        },
        "pygments": {
            "hashes": [
                "sha256:381985fcc551eb9d37c52088a32914e00517e57f4a21609f48141ba08e193fa0",
                "sha256:88a0bbcd659fcb9573703957c6b9cff9fab7295e6e76db54c9d00ae42df32773"
            ],
            "markers": "python_version >= '3.5'",
            "version": "==2.7.2"
        },
        "pyparsing": {
            "hashes": [
                "sha256:c203ec8783bf771a155b207279b9bccb8dea02d8f0c9e5f8ead507bc3246ecc1",
                "sha256:ef9d7589ef3c200abe66653d3f1ab1033c3c419ae9b9bdb1240a85b024efc88b"
            ],
            "markers": "python_version >= '2.6' and python_version not in '3.0, 3.1, 3.2, 3.3'",
            "version": "==2.4.7"
        },
        "python-dateutil": {
            "hashes": [
                "sha256:73ebfe9dbf22e832286dafa60473e4cd239f8592f699aa5adaf10050e6e1823c",
                "sha256:75bb3f31ea686f1197762692a9ee6a7550b59fc6ca3a1f4b5d7e32fb98e2da2a"
            ],
            "index": "pypi",
            "version": "==2.8.1"
        },
        "pytz": {
            "hashes": [
                "sha256:3e6b7dd2d1e0a59084bcee14a17af60c5c562cdc16d828e8eba2e683d3a7e268",
                "sha256:5c55e189b682d420be27c6995ba6edce0c0a77dd67bfbe2ae6607134d5851ffd"
            ],
            "version": "==2020.4"
        },
        "pyyaml": {
            "hashes": [
                "sha256:73f099454b799e05e5ab51423c7bcf361c58d3206fa7b0d555426b1f4d9a3eaf",
                "sha256:ad9c67312c84def58f3c04504727ca879cb0013b2517c85a9a253f0cb6380c0a",
                "sha256:cc8955cfbfc7a115fa81d85284ee61147059a753344bc51098f3ccd69b0d7e0c",
                "sha256:240097ff019d7c70a4922b6869d8a86407758333f02203e0fc6ff79c5dcede76",
                "sha256:6034f55dab5fea9e53f436aa68fa3ace2634918e8b5994d82f3621c04ff5ed2e",
                "sha256:69f00dca373f240f842b2931fb2c7e14ddbacd1397d57157a9b005a6a9942648",
                "sha256:b8eac752c5e14d3eca0e6dd9199cd627518cb5ec06add0de9d32baeee6fe645d",
                "sha256:06a0d7ba600ce0b2d2fe2e78453a470b5a6e000a985dd4a4e54e436cc36b0e97",
                "sha256:74809a57b329d6cc0fdccee6318f44b9b8649961fa73144a98735b0aaf029f1f",
                "sha256:4f4b913ca1a7319b33cfb1369e91e50354d6f07a135f3b901aca02aa95940bd2",
                "sha256:95f71d2af0ff4227885f7a6605c37fd53d3a106fcab511b8860ecca9fcf400ee",
                "sha256:7739fc0fa8205b3ee8808aea45e968bc90082c10aef6ea95e855e10abf4a37b2",
                "sha256:d13155f591e6fcc1ec3b30685d50bf0711574e2c0dfffd7644babf8b5102ca1a"
            ],
            "index": "pypi",
            "version": "==5.3.1"
        },
        "redis": {
            "hashes": [
                "sha256:0e7e0cfca8660dea8b7d5cd8c4f6c5e29e11f31158c0b0ae91a397f00e5a05a2",
                "sha256:432b788c4530cfe16d8d943a09d40ca6c16149727e4afe8c2c9d5580c59d9f24"
            ],
            "markers": "python_version >= '2.7' and python_version not in '3.0, 3.1, 3.2, 3.3, 3.4'",
            "version": "==3.5.3"
        },
        "requests": {
            "hashes": [
                "sha256:7f1a0b932f4a60a1a65caa4263921bb7d9ee911957e0ae4a23a6dd08185ad5f8",
                "sha256:e786fa28d8c9154e6a4de5d46a1d921b8749f8b74e28bde23768e5e16eece998"
            ],
            "index": "pypi",
            "version": "==2.25.0"
        },
        "sentry-sdk": {
            "hashes": [
                "sha256:1052f0ed084e532f66cb3e4ba617960d820152aee8b93fc6c05bd53861768c1c",
                "sha256:4c42910a55a6b1fe694d5e4790d5188d105d77b5a6346c1c64cbea8c06c0e8b7"
            ],
            "index": "pypi",
            "version": "==0.19.4"
        },
        "six": {
            "hashes": [
                "sha256:30639c035cdb23534cd4aa2dd52c3bf48f06e5f4a941509c8bafd8ce11080259",
                "sha256:8b74bedcbbbaca38ff6d7491d76f2b06b3592611af620f8426e82dddb04a5ced"
            ],
            "markers": "python_version >= '2.7' and python_version not in '3.0, 3.1, 3.2, 3.3'",
            "version": "==1.15.0"
        },
        "snowballstemmer": {
            "hashes": [
                "sha256:209f257d7533fdb3cb73bdbd24f436239ca3b2fa67d56f6ff88e86be08cc5ef0",
                "sha256:df3bac3df4c2c01363f3dd2cfa78cce2840a79b9f1c2d2de9ce8d31683992f52"
            ],
            "version": "==2.0.0"
        },
        "sortedcontainers": {
            "hashes": [
                "sha256:37257a32add0a3ee490bb170b599e93095eed89a55da91fa9f48753ea12fd73f",
                "sha256:59cc937650cf60d677c16775597c89a960658a09cf7c1a668f86e1e4464b10a1"
            ],
            "version": "==2.3.0"
        },
        "soupsieve": {
            "hashes": [
                "sha256:1634eea42ab371d3d346309b93df7870a88610f0725d47528be902a0d95ecc55",
                "sha256:a59dc181727e95d25f781f0eb4fd1825ff45590ec8ff49eadfd7f1a537cc0232"
            ],
            "markers": "python_version >= '3.0'",
            "version": "==2.0.1"
        },
        "sphinx": {
            "hashes": [
                "sha256:b4c750d546ab6d7e05bdff6ac24db8ae3e8b8253a3569b754e445110a0a12b66",
                "sha256:fc312670b56cb54920d6cc2ced455a22a547910de10b3142276495ced49231cb"
            ],
            "index": "pypi",
            "version": "==2.4.4"
        },
        "sphinxcontrib-applehelp": {
            "hashes": [
                "sha256:806111e5e962be97c29ec4c1e7fe277bfd19e9652fb1a4392105b43e01af885a",
                "sha256:a072735ec80e7675e3f432fcae8610ecf509c5f1869d17e2eecff44389cdbc58"
            ],
            "markers": "python_version >= '3.5'",
            "version": "==1.0.2"
        },
        "sphinxcontrib-devhelp": {
            "hashes": [
                "sha256:8165223f9a335cc1af7ffe1ed31d2871f325254c0423bc0c4c7cd1c1e4734a2e",
                "sha256:ff7f1afa7b9642e7060379360a67e9c41e8f3121f2ce9164266f61b9f4b338e4"
            ],
            "markers": "python_version >= '3.5'",
            "version": "==1.0.2"
        },
        "sphinxcontrib-htmlhelp": {
            "hashes": [
                "sha256:3c0bc24a2c41e340ac37c85ced6dafc879ab485c095b1d65d2461ac2f7cca86f",
                "sha256:e8f5bb7e31b2dbb25b9cc435c8ab7a79787ebf7f906155729338f3156d93659b"
            ],
            "markers": "python_version >= '3.5'",
            "version": "==1.0.3"
        },
        "sphinxcontrib-jsmath": {
            "hashes": [
                "sha256:2ec2eaebfb78f3f2078e73666b1415417a116cc848b72e5172e596c871103178",
                "sha256:a9925e4a4587247ed2191a22df5f6970656cb8ca2bd6284309578f2153e0c4b8"
            ],
            "markers": "python_version >= '3.5'",
            "version": "==1.0.1"
        },
        "sphinxcontrib-qthelp": {
            "hashes": [
                "sha256:4c33767ee058b70dba89a6fc5c1892c0d57a54be67ddd3e7875a18d14cba5a72",
                "sha256:bd9fc24bcb748a8d51fd4ecaade681350aa63009a347a8c14e637895444dfab6"
            ],
            "markers": "python_version >= '3.5'",
            "version": "==1.0.3"
        },
        "sphinxcontrib-serializinghtml": {
            "hashes": [
                "sha256:eaa0eccc86e982a9b939b2b82d12cc5d013385ba5eadcc7e4fed23f4405f77bc",
                "sha256:f242a81d423f59617a8e5cf16f5d4d74e28ee9a66f9e5b637a18082991db5a9a"
            ],
            "markers": "python_version >= '3.5'",
            "version": "==1.1.4"
        },
        "statsd": {
            "hashes": [
                "sha256:c610fb80347fca0ef62666d241bce64184bd7cc1efe582f9690e045c25535eaa",
                "sha256:e3e6db4c246f7c59003e51c9720a51a7f39a396541cb9b147ff4b14d15b5dd1f"
            ],
            "index": "pypi",
            "version": "==3.3.0"
        },
        "urllib3": {
            "hashes": [
                "sha256:19188f96923873c92ccb987120ec4acaa12f0461fa9ce5d3d0772bc965a39e08",
                "sha256:d8ff90d979214d7b4f8ce956e80f4028fc6860e4431f731ea4a8c08f23f99473"
            ],
            "markers": "python_version >= '2.7' and python_version not in '3.0, 3.1, 3.2, 3.3, 3.4' and python_version < '4'",
            "version": "==1.26.2"
        },
        "yarl": {
            "hashes": [
                "sha256:040b237f58ff7d800e6e0fd89c8439b841f777dd99b4a9cca04d6935564b9409",
                "sha256:17668ec6722b1b7a3a05cc0167659f6c95b436d25a36c2d52db0eca7d3f72593",
                "sha256:3a584b28086bc93c888a6c2aa5c92ed1ae20932f078c46509a66dce9ea5533f2",
                "sha256:4439be27e4eee76c7632c2427ca5e73703151b22cae23e64adb243a9c2f565d8",
                "sha256:48e918b05850fffb070a496d2b5f97fc31d15d94ca33d3d08a4f86e26d4e7c5d",
                "sha256:9102b59e8337f9874638fcfc9ac3734a0cfadb100e47d55c20d0dc6087fb4692",
                "sha256:9b930776c0ae0c691776f4d2891ebc5362af86f152dd0da463a6614074cb1b02",
                "sha256:b3b9ad80f8b68519cc3372a6ca85ae02cc5a8807723ac366b53c0f089db19e4a",
                "sha256:bc2f976c0e918659f723401c4f834deb8a8e7798a71be4382e024bcc3f7e23a8",
                "sha256:c22c75b5f394f3d47105045ea551e08a3e804dc7e01b37800ca35b58f856c3d6",
                "sha256:c52ce2883dc193824989a9b97a76ca86ecd1fa7955b14f87bf367a61b6232511",
                "sha256:ce584af5de8830d8701b8979b18fcf450cef9a382b1a3c8ef189bedc408faf1e",
                "sha256:da456eeec17fa8aa4594d9a9f27c0b1060b6a75f2419fe0c00609587b2695f4a",
                "sha256:db6db0f45d2c63ddb1a9d18d1b9b22f308e52c83638c26b422d520a815c4b3fb",
                "sha256:df89642981b94e7db5596818499c4b2219028f2a528c9c37cc1de45bf2fd3a3f",
                "sha256:f18d68f2be6bf0e89f1521af2b1bb46e66ab0018faafa81d70f358153170a317",
                "sha256:f379b7f83f23fe12823085cd6b906edc49df969eb99757f58ff382349a3303c6"
            ],
            "markers": "python_version >= '3.5'",
            "version": "==1.5.1"
        }
    },
    "develop": {
        "appdirs": {
            "hashes": [
                "sha256:7d5d0167b2b1ba821647616af46a749d1c653740dd0d2415100fe26e27afdf41",
                "sha256:a841dacd6b99318a741b166adb07e19ee71a274450e68237b4650ca1055ab128"
            ],
            "version": "==1.4.4"
        },
        "attrs": {
            "hashes": [
                "sha256:31b2eced602aa8423c2aea9c76a724617ed67cf9513173fd3a4f03e3a929c7e6",
                "sha256:832aa3cde19744e49938b91fea06d69ecb9e649c93ba974535d08ad92164f700"
            ],
            "markers": "python_version >= '2.7' and python_version not in '3.0, 3.1, 3.2, 3.3'",
            "version": "==20.3.0"
        },
        "certifi": {
            "hashes": [
                "sha256:1f422849db327d534e3d0c5f02a263458c3955ec0aae4ff09b95f195c59f4edd",
                "sha256:f05def092c44fbf25834a51509ef6e631dc19765ab8a57b4e7ab85531f0a9cf4"
            ],
            "version": "==2020.11.8"
        },
        "cfgv": {
            "hashes": [
                "sha256:32e43d604bbe7896fe7c248a9c2276447dbef840feb28fe20494f62af110211d",
                "sha256:cf22deb93d4bcf92f345a5c3cd39d3d41d6340adc60c78bbbd6588c384fda6a1"
            ],
            "markers": "python_full_version >= '3.6.1'",
            "version": "==3.2.0"
        },
        "chardet": {
            "hashes": [
                "sha256:84ab92ed1c4d4f16916e05906b6b75a6c0fb5db821cc65e70cbd64a3e2a5eaae",
                "sha256:fc323ffcaeaed0e0a02bf4d117757b98aed530d9ed4531e3e15460124c106691"
            ],
            "version": "==3.0.4"
        },
        "coverage": {
            "hashes": [
                "sha256:0203acd33d2298e19b57451ebb0bed0ab0c602e5cf5a818591b4918b1f97d516",
                "sha256:0f313707cdecd5cd3e217fc68c78a960b616604b559e9ea60cc16795c4304259",
                "sha256:1c6703094c81fa55b816f5ae542c6ffc625fec769f22b053adb42ad712d086c9",
                "sha256:1d44bb3a652fed01f1f2c10d5477956116e9b391320c94d36c6bf13b088a1097",
                "sha256:280baa8ec489c4f542f8940f9c4c2181f0306a8ee1a54eceba071a449fb870a0",
                "sha256:29a6272fec10623fcbe158fdf9abc7a5fa032048ac1d8631f14b50fbfc10d17f",
                "sha256:2b31f46bf7b31e6aa690d4c7a3d51bb262438c6dcb0d528adde446531d0d3bb7",
                "sha256:2d43af2be93ffbad25dd959899b5b809618a496926146ce98ee0b23683f8c51c",
                "sha256:381ead10b9b9af5f64646cd27107fb27b614ee7040bb1226f9c07ba96625cbb5",
                "sha256:47a11bdbd8ada9b7ee628596f9d97fbd3851bd9999d398e9436bd67376dbece7",
                "sha256:4d6a42744139a7fa5b46a264874a781e8694bb32f1d76d8137b68138686f1729",
                "sha256:50691e744714856f03a86df3e2bff847c2acede4c191f9a1da38f088df342978",
                "sha256:530cc8aaf11cc2ac7430f3614b04645662ef20c348dce4167c22d99bec3480e9",
                "sha256:582ddfbe712025448206a5bc45855d16c2e491c2dd102ee9a2841418ac1c629f",
                "sha256:63808c30b41f3bbf65e29f7280bf793c79f54fb807057de7e5238ffc7cc4d7b9",
                "sha256:71b69bd716698fa62cd97137d6f2fdf49f534decb23a2c6fc80813e8b7be6822",
                "sha256:7858847f2d84bf6e64c7f66498e851c54de8ea06a6f96a32a1d192d846734418",
                "sha256:78e93cc3571fd928a39c0b26767c986188a4118edc67bc0695bc7a284da22e82",
                "sha256:7f43286f13d91a34fadf61ae252a51a130223c52bfefb50310d5b2deb062cf0f",
                "sha256:86e9f8cd4b0cdd57b4ae71a9c186717daa4c5a99f3238a8723f416256e0b064d",
                "sha256:8f264ba2701b8c9f815b272ad568d555ef98dfe1576802ab3149c3629a9f2221",
                "sha256:9342dd70a1e151684727c9c91ea003b2fb33523bf19385d4554f7897ca0141d4",
                "sha256:9361de40701666b034c59ad9e317bae95c973b9ff92513dd0eced11c6adf2e21",
                "sha256:9669179786254a2e7e57f0ecf224e978471491d660aaca833f845b72a2df3709",
                "sha256:aac1ba0a253e17889550ddb1b60a2063f7474155465577caa2a3b131224cfd54",
                "sha256:aef72eae10b5e3116bac6957de1df4d75909fc76d1499a53fb6387434b6bcd8d",
                "sha256:bd3166bb3b111e76a4f8e2980fa1addf2920a4ca9b2b8ca36a3bc3dedc618270",
                "sha256:c1b78fb9700fc961f53386ad2fd86d87091e06ede5d118b8a50dea285a071c24",
                "sha256:c3888a051226e676e383de03bf49eb633cd39fc829516e5334e69b8d81aae751",
                "sha256:c5f17ad25d2c1286436761b462e22b5020d83316f8e8fcb5deb2b3151f8f1d3a",
                "sha256:c851b35fc078389bc16b915a0a7c1d5923e12e2c5aeec58c52f4aa8085ac8237",
                "sha256:cb7df71de0af56000115eafd000b867d1261f786b5eebd88a0ca6360cccfaca7",
                "sha256:cedb2f9e1f990918ea061f28a0f0077a07702e3819602d3507e2ff98c8d20636",
                "sha256:e8caf961e1b1a945db76f1b5fa9c91498d15f545ac0ababbe575cfab185d3bd8"
            ],
            "index": "pypi",
            "version": "==5.3"
        },
        "coveralls": {
            "hashes": [
                "sha256:2301a19500b06649d2ec4f2858f9c69638d7699a4c63027c5d53daba666147cc",
                "sha256:b990ba1f7bc4288e63340be0433698c1efe8217f78c689d254c2540af3d38617"
            ],
            "index": "pypi",
            "version": "==2.2.0"
        },
        "distlib": {
            "hashes": [
                "sha256:8c09de2c67b3e7deef7184574fc060ab8a793e7adbb183d942c389c8b13c52fb",
                "sha256:edf6116872c863e1aa9d5bb7cb5e05a022c519a4594dc703843343a9ddd9bff1"
            ],
            "version": "==0.3.1"
        },
        "docopt": {
            "hashes": [
                "sha256:49b3a825280bd66b3aa83585ef59c4a8c82f2c8a522dbe754a8bc8d08c85c491"
            ],
            "version": "==0.6.2"
        },
        "filelock": {
            "hashes": [
                "sha256:18d82244ee114f543149c66a6e0c14e9c4f8a1044b5cdaadd0f82159d6a6ff59",
                "sha256:929b7d63ec5b7d6b71b0fa5ac14e030b3f70b75747cef1b10da9b879fef15836"
            ],
            "version": "==3.0.12"
        },
        "flake8": {
            "hashes": [
                "sha256:749dbbd6bfd0cf1318af27bf97a14e28e5ff548ef8e5b1566ccfb25a11e7c839",
                "sha256:aadae8761ec651813c24be05c6f7b4680857ef6afaae4651a4eccaef97ce6c3b"
            ],
            "index": "pypi",
            "version": "==3.8.4"
        },
        "flake8-annotations": {
            "hashes": [
                "sha256:0bcebb0792f1f96d617ded674dca7bf64181870bfe5dace353a1483551f8e5f1",
                "sha256:bebd11a850f6987a943ce8cdff4159767e0f5f89b3c88aca64680c2175ee02df"
            ],
            "index": "pypi",
            "version": "==2.4.1"
        },
        "flake8-bugbear": {
            "hashes": [
                "sha256:a3ddc03ec28ba2296fc6f89444d1c946a6b76460f859795b35b77d4920a51b63",
                "sha256:bd02e4b009fb153fe6072c31c52aeab5b133d508095befb2ffcf3b41c4823162"
            ],
            "index": "pypi",
            "version": "==20.1.4"
        },
        "flake8-docstrings": {
            "hashes": [
                "sha256:3d5a31c7ec6b7367ea6506a87ec293b94a0a46c0bce2bb4975b7f1d09b6f3717",
                "sha256:a256ba91bc52307bef1de59e2a009c3cf61c3d0952dbe035d6ff7208940c2edc"
            ],
            "index": "pypi",
            "version": "==1.5.0"
        },
        "flake8-import-order": {
            "hashes": [
                "sha256:90a80e46886259b9c396b578d75c749801a41ee969a235e163cfe1be7afd2543",
                "sha256:a28dc39545ea4606c1ac3c24e9d05c849c6e5444a50fb7e9cdd430fc94de6e92"
            ],
            "index": "pypi",
            "version": "==0.18.1"
        },
        "flake8-polyfill": {
            "hashes": [
                "sha256:12be6a34ee3ab795b19ca73505e7b55826d5f6ad7230d31b18e106400169b9e9",
                "sha256:e44b087597f6da52ec6393a709e7108b2905317d0c0b744cdca6208e670d8eda"
            ],
            "version": "==1.0.2"
        },
        "flake8-string-format": {
            "hashes": [
                "sha256:65f3da786a1461ef77fca3780b314edb2853c377f2e35069723348c8917deaa2",
                "sha256:812ff431f10576a74c89be4e85b8e075a705be39bc40c4b4278b5b13e2afa9af"
            ],
            "index": "pypi",
            "version": "==0.3.0"
        },
        "flake8-tidy-imports": {
            "hashes": [
                "sha256:62059ca07d8a4926b561d392cbab7f09ee042350214a25cf12823384a45d27dd",
                "sha256:c30b40337a2e6802ba3bb611c26611154a27e94c53fc45639e3e282169574fd3"
            ],
            "index": "pypi",
            "version": "==4.1.0"
        },
        "flake8-todo": {
            "hashes": [
                "sha256:6e4c5491ff838c06fe5a771b0e95ee15fc005ca57196011011280fc834a85915"
            ],
            "index": "pypi",
            "version": "==0.7"
        },
        "identify": {
            "hashes": [
                "sha256:5dd84ac64a9a115b8e0b27d1756b244b882ad264c3c423f42af8235a6e71ca12",
                "sha256:c9504ba6a043ee2db0a9d69e43246bc138034895f6338d5aed1b41e4a73b1513"
            ],
            "markers": "python_version >= '2.7' and python_version not in '3.0, 3.1, 3.2, 3.3'",
            "version": "==1.5.9"
        },
        "idna": {
            "hashes": [
                "sha256:b307872f855b18632ce0c21c5e45be78c0ea7ae4c15c828c20788b26921eb3f6",
                "sha256:b97d804b1e9b523befed77c48dacec60e6dcb0b5391d57af6a65a312a90648c0"
            ],
            "markers": "python_version >= '2.7' and python_version not in '3.0, 3.1, 3.2, 3.3'",
            "version": "==2.10"
        },
        "mccabe": {
            "hashes": [
                "sha256:ab8a6258860da4b6677da4bd2fe5dc2c659cff31b3ee4f7f5d64e79735b80d42",
                "sha256:dd8d182285a0fe56bace7f45b5e7d1a6ebcbf524e8f3bd87eb0f125271b8831f"
            ],
            "version": "==0.6.1"
        },
        "nodeenv": {
            "hashes": [
                "sha256:5304d424c529c997bc888453aeaa6362d242b6b4631e90f3d4bf1b290f1c84a9",
                "sha256:ab45090ae383b716c4ef89e690c41ff8c2b257b85b309f01f3654df3d084bd7c"
            ],
            "version": "==1.5.0"
        },
        "pep8-naming": {
            "hashes": [
                "sha256:a1dd47dd243adfe8a83616e27cf03164960b507530f155db94e10b36a6cd6724",
                "sha256:f43bfe3eea7e0d73e8b5d07d6407ab47f2476ccaeff6937c84275cd30b016738"
            ],
            "index": "pypi",
            "version": "==0.11.1"
        },
        "pre-commit": {
            "hashes": [
                "sha256:22e6aa3bd571debb01eb7d34483f11c01b65237be4eebbf30c3d4fb65762d315",
                "sha256:905ebc9b534b991baec87e934431f2d0606ba27f2b90f7f652985f5a5b8b6ae6"
            ],
            "index": "pypi",
            "version": "==2.8.2"
        },
        "pycodestyle": {
            "hashes": [
                "sha256:2295e7b2f6b5bd100585ebcb1f616591b652db8a741695b3d8f5d28bdc934367",
                "sha256:c58a7d2815e0e8d7972bf1803331fb0152f867bd89adf8a01dfd55085434192e"
            ],
            "markers": "python_version >= '2.7' and python_version not in '3.0, 3.1, 3.2, 3.3'",
            "version": "==2.6.0"
        },
        "pydocstyle": {
            "hashes": [
                "sha256:19b86fa8617ed916776a11cd8bc0197e5b9856d5433b777f51a3defe13075325",
                "sha256:aca749e190a01726a4fb472dd4ef23b5c9da7b9205c0a7857c06533de13fd678"
            ],
            "markers": "python_version >= '3.5'",
            "version": "==5.1.1"
        },
        "pyflakes": {
            "hashes": [
                "sha256:0d94e0e05a19e57a99444b6ddcf9a6eb2e5c68d3ca1e98e90707af8152c90a92",
                "sha256:35b2d75ee967ea93b55750aa9edbbf72813e06a66ba54438df2cfac9e3c27fc8"
            ],
            "markers": "python_version >= '2.7' and python_version not in '3.0, 3.1, 3.2, 3.3'",
            "version": "==2.2.0"
        },
        "pyyaml": {
            "hashes": [
                "sha256:73f099454b799e05e5ab51423c7bcf361c58d3206fa7b0d555426b1f4d9a3eaf",
                "sha256:ad9c67312c84def58f3c04504727ca879cb0013b2517c85a9a253f0cb6380c0a",
                "sha256:cc8955cfbfc7a115fa81d85284ee61147059a753344bc51098f3ccd69b0d7e0c",
                "sha256:240097ff019d7c70a4922b6869d8a86407758333f02203e0fc6ff79c5dcede76",
                "sha256:6034f55dab5fea9e53f436aa68fa3ace2634918e8b5994d82f3621c04ff5ed2e",
                "sha256:69f00dca373f240f842b2931fb2c7e14ddbacd1397d57157a9b005a6a9942648",
                "sha256:b8eac752c5e14d3eca0e6dd9199cd627518cb5ec06add0de9d32baeee6fe645d",
                "sha256:06a0d7ba600ce0b2d2fe2e78453a470b5a6e000a985dd4a4e54e436cc36b0e97",
                "sha256:74809a57b329d6cc0fdccee6318f44b9b8649961fa73144a98735b0aaf029f1f",
                "sha256:4f4b913ca1a7319b33cfb1369e91e50354d6f07a135f3b901aca02aa95940bd2",
                "sha256:95f71d2af0ff4227885f7a6605c37fd53d3a106fcab511b8860ecca9fcf400ee",
                "sha256:7739fc0fa8205b3ee8808aea45e968bc90082c10aef6ea95e855e10abf4a37b2",
                "sha256:d13155f591e6fcc1ec3b30685d50bf0711574e2c0dfffd7644babf8b5102ca1a"
            ],
            "index": "pypi",
            "version": "==5.3.1"
        },
        "requests": {
            "hashes": [
                "sha256:7f1a0b932f4a60a1a65caa4263921bb7d9ee911957e0ae4a23a6dd08185ad5f8",
                "sha256:e786fa28d8c9154e6a4de5d46a1d921b8749f8b74e28bde23768e5e16eece998"
            ],
            "index": "pypi",
            "version": "==2.25.0"
        },
        "six": {
            "hashes": [
                "sha256:30639c035cdb23534cd4aa2dd52c3bf48f06e5f4a941509c8bafd8ce11080259",
                "sha256:8b74bedcbbbaca38ff6d7491d76f2b06b3592611af620f8426e82dddb04a5ced"
            ],
            "markers": "python_version >= '2.7' and python_version not in '3.0, 3.1, 3.2, 3.3'",
            "version": "==1.15.0"
        },
        "snowballstemmer": {
            "hashes": [
                "sha256:209f257d7533fdb3cb73bdbd24f436239ca3b2fa67d56f6ff88e86be08cc5ef0",
                "sha256:df3bac3df4c2c01363f3dd2cfa78cce2840a79b9f1c2d2de9ce8d31683992f52"
            ],
            "version": "==2.0.0"
        },
        "toml": {
            "hashes": [
                "sha256:806143ae5bfb6a3c6e736a764057db0e6a0e05e338b5630894a5f779cabb4f9b",
                "sha256:b3bda1d108d5dd99f4a20d24d9c348e91c4db7ab1b749200bded2f839ccbe68f"
            ],
            "markers": "python_version >= '2.6' and python_version not in '3.0, 3.1, 3.2, 3.3'",
            "version": "==0.10.2"
        },
        "urllib3": {
            "hashes": [
                "sha256:19188f96923873c92ccb987120ec4acaa12f0461fa9ce5d3d0772bc965a39e08",
                "sha256:d8ff90d979214d7b4f8ce956e80f4028fc6860e4431f731ea4a8c08f23f99473"
            ],
            "markers": "python_version >= '2.7' and python_version not in '3.0, 3.1, 3.2, 3.3, 3.4' and python_version < '4'",
            "version": "==1.26.2"
        },
        "virtualenv": {
            "hashes": [
                "sha256:b0011228208944ce71052987437d3843e05690b2f23d1c7da4263fde104c97a2",
                "sha256:b8d6110f493af256a40d65e29846c69340a947669eec8ce784fcf3dd3af28380"
            ],
            "markers": "python_version >= '2.7' and python_version not in '3.0, 3.1, 3.2, 3.3'",
            "version": "==20.1.0"
        }
    }
}<|MERGE_RESOLUTION|>--- conflicted
+++ resolved
@@ -1,11 +1,7 @@
 {
     "_meta": {
         "hash": {
-<<<<<<< HEAD
             "sha256": "d08ba836e630ae64a560ef879216d24801e8069dddf7d51b00e885efcf24c2ff"
-=======
-            "sha256": "3ccb368599709d2970f839fc3721cfeebcd5a2700fed7231b2ce38a080828325"
->>>>>>> 14e71609
         },
         "pipfile-spec": 6,
         "requires": {
