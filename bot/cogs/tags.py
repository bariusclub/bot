--- conflicted
+++ resolved
@@ -4,16 +4,8 @@
 from discord import Colour, Embed
 from discord.ext.commands import Bot, Context, group
 
-<<<<<<< HEAD
-from bot.constants import Channels, Cooldowns, Keys, Roles
+from bot.constants import Channels, Cooldowns, Keys, MODERATION_ROLES, Roles
 from bot.converters import TagContentConverter, TagNameConverter
-=======
-from bot.constants import (
-    Channels, Cooldowns, ERROR_REPLIES, Keys,
-    MODERATION_ROLES, Roles, URLs
-)
-from bot.converters import TagContentConverter, TagNameConverter, ValidURL
->>>>>>> 65e141fe
 from bot.decorators import with_role
 from bot.pagination import LinePaginator
 
@@ -83,7 +75,6 @@
                         f"Cooldown ends in {time_left:.1f} seconds.")
             return
 
-<<<<<<< HEAD
         if tag_name is not None:
             tag = await self.bot.api_client.get(f'bot/tags/{tag_name}')
             if ctx.channel.id not in TEST_CHANNELS:
@@ -92,40 +83,6 @@
                     "channel": ctx.channel.id
                 }
             await ctx.send(embed=Embed.from_data(tag['embed']))
-=======
-        tags = []
-
-        embed: Embed = Embed()
-        embed.colour = Colour.red()
-        tag_data = await self.get_tag_data(tag_name)
-
-        # If we found something, prepare that data
-        if tag_data:
-            embed.colour = Colour.blurple()
-
-            if tag_name:
-                log.debug(f"{ctx.author} requested the tag '{tag_name}'")
-                embed.title = tag_name
-
-                if ctx.channel.id not in TEST_CHANNELS:
-                    self.tag_cooldowns[tag_name] = {
-                        "time": time.time(),
-                        "channel": ctx.channel.id
-                    }
-
-            else:
-                embed.title = "**Current tags**"
-
-            if isinstance(tag_data, list):
-                log.debug(f"{ctx.author} requested a list of all tags")
-                tags = [f"**»**   {tag['tag_name']}" for tag in tag_data]
-                tags = sorted(tags)
-
-            else:
-                embed.description = tag_data['tag_content']
-                if tag_data['image_url'] is not None:
-                    embed.set_image(url=tag_data['image_url'])
->>>>>>> 65e141fe
 
         else:
             tags = await self.bot.api_client.get('bot/tags')
@@ -135,7 +92,7 @@
                     colour=Colour.red()
                 ))
             else:
-                embed = Embed(title="**Current tags**")
+                embed: Embed = Embed(title="**Current tags**")
                 await LinePaginator.paginate(
                     sorted(f"**»**   {tag['title']}" for tag in tags),
                     ctx,
