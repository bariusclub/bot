import logging
import textwrap
import typing as t
from datetime import datetime

import dateutil.parser
import discord
from dateutil.relativedelta import relativedelta
from discord.ext import commands
from discord.ext.commands import Context
from discord.utils import escape_markdown

from bot import constants
from bot.bot import Bot
<<<<<<< HEAD
from bot.converters import Expiry, Infraction, MemberOrUser, Snowflake, allowed_strings
=======
from bot.converters import Expiry, Infraction, MemberOrUser, allowed_strings
>>>>>>> 241164d3
from bot.exts.moderation.infraction.infractions import Infractions
from bot.exts.moderation.modlog import ModLog
from bot.pagination import LinePaginator
from bot.utils import messages, time
from bot.utils.channel import is_mod_channel
from bot.utils.time import humanize_delta, until_expiration

log = logging.getLogger(__name__)


class ModManagement(commands.Cog):
    """Management of infractions."""

    category = "Moderation"

    def __init__(self, bot: Bot):
        self.bot = bot

    @property
    def mod_log(self) -> ModLog:
        """Get currently loaded ModLog cog instance."""
        return self.bot.get_cog("ModLog")

    @property
    def infractions_cog(self) -> Infractions:
        """Get currently loaded Infractions cog instance."""
        return self.bot.get_cog("Infractions")

    # region: Edit infraction commands

    @commands.group(name='infraction', aliases=('infr', 'infractions', 'inf', 'i'), invoke_without_command=True)
    async def infraction_group(self, ctx: Context) -> None:
        """Infraction manipulation commands."""
        await ctx.send_help(ctx.command)

    @infraction_group.command(name="append", aliases=("amend", "add", "a"))
    async def infraction_append(
        self,
        ctx: Context,
        infraction: Infraction,
        duration: t.Union[Expiry, allowed_strings("p", "permanent"), None],   # noqa: F821
        *,
        reason: str = None
    ) -> None:
        """
        Append text and/or edit the duration of an infraction.

        Durations are relative to the time of updating and should be appended with a unit of time.
        Units (∗case-sensitive):
        \u2003`y` - years
        \u2003`m` - months∗
        \u2003`w` - weeks
        \u2003`d` - days
        \u2003`h` - hours
        \u2003`M` - minutes∗
        \u2003`s` - seconds

        Use "l", "last", or "recent" as the infraction ID to specify that the most recent infraction
        authored by the command invoker should be edited.

        Use "p" or "permanent" to mark the infraction as permanent. Alternatively, an ISO 8601
        timestamp can be provided for the duration.

        If a previous infraction reason does not end with an ending punctuation mark, this automatically
        adds a period before the amended reason.
        """
        old_reason = infraction["reason"]

        if old_reason is not None and reason is not None:
            add_period = not old_reason.endswith((".", "!", "?"))
            reason = old_reason + (". " if add_period else " ") + reason

        await self.infraction_edit(ctx, infraction, duration, reason=reason)

    @infraction_group.command(name='edit', aliases=('e',))
    async def infraction_edit(
        self,
        ctx: Context,
        infraction: Infraction,
        duration: t.Union[Expiry, allowed_strings("p", "permanent"), None],   # noqa: F821
        *,
        reason: str = None
    ) -> None:
        """
        Edit the duration and/or the reason of an infraction.

        Durations are relative to the time of updating and should be appended with a unit of time.
        Units (∗case-sensitive):
        \u2003`y` - years
        \u2003`m` - months∗
        \u2003`w` - weeks
        \u2003`d` - days
        \u2003`h` - hours
        \u2003`M` - minutes∗
        \u2003`s` - seconds

        Use "l", "last", or "recent" as the infraction ID to specify that the most recent infraction
        authored by the command invoker should be edited.

        Use "p" or "permanent" to mark the infraction as permanent. Alternatively, an ISO 8601
        timestamp can be provided for the duration.
        """
        if duration is None and reason is None:
            # Unlike UserInputError, the error handler will show a specified message for BadArgument
            raise commands.BadArgument("Neither a new expiry nor a new reason was specified.")

        infraction_id = infraction["id"]

        request_data = {}
        confirm_messages = []
        log_text = ""

        if duration is not None and not infraction['active']:
            if reason is None:
                await ctx.send(":x: Cannot edit the expiration of an expired infraction.")
                return
            confirm_messages.append("expiry unchanged (infraction already expired)")
        elif isinstance(duration, str):
            request_data['expires_at'] = None
            confirm_messages.append("marked as permanent")
        elif duration is not None:
            request_data['expires_at'] = duration.isoformat()
            expiry = time.format_infraction_with_duration(request_data['expires_at'])
            confirm_messages.append(f"set to expire on {expiry}")
        else:
            confirm_messages.append("expiry unchanged")

        if reason:
            request_data['reason'] = reason
            confirm_messages.append("set a new reason")
            log_text += f"""
                Previous reason: {infraction['reason']}
                New reason: {reason}
            """.rstrip()
        else:
            confirm_messages.append("reason unchanged")

        # Update the infraction
        new_infraction = await self.bot.api_client.patch(
            f'bot/infractions/{infraction_id}',
            json=request_data,
        )

        # Re-schedule infraction if the expiration has been updated
        if 'expires_at' in request_data:
            # A scheduled task should only exist if the old infraction wasn't permanent
            if infraction['expires_at']:
                self.infractions_cog.scheduler.cancel(new_infraction['id'])

            # If the infraction was not marked as permanent, schedule a new expiration task
            if request_data['expires_at']:
                self.infractions_cog.schedule_expiration(new_infraction)

            log_text += f"""
                Previous expiry: {until_expiration(infraction['expires_at']) or "Permanent"}
                New expiry: {until_expiration(new_infraction['expires_at']) or "Permanent"}
            """.rstrip()

        changes = ' & '.join(confirm_messages)
        await ctx.send(f":ok_hand: Updated infraction #{infraction_id}: {changes}")

        # Get information about the infraction's user
        user_id = new_infraction['user']
        user = ctx.guild.get_member(user_id)

        if user:
            user_text = messages.format_user(user)
            thumbnail = user.avatar_url_as(static_format="png")
        else:
            user_text = f"<@{user_id}>"
            thumbnail = None

        await self.mod_log.send_log_message(
            icon_url=constants.Icons.pencil,
            colour=discord.Colour.blurple(),
            title="Infraction edited",
            thumbnail=thumbnail,
            text=textwrap.dedent(f"""
                Member: {user_text}
                Actor: <@{new_infraction['actor']}>
                Edited by: {ctx.message.author.mention}{log_text}
            """)
        )

    # endregion
    # region: Search infractions

    @infraction_group.group(name="search", aliases=('s',), invoke_without_command=True)
<<<<<<< HEAD
    async def infraction_search_group(self, ctx: Context, query: t.Union[MemberOrUser, Snowflake, str]) -> None:
        """Searches for infractions in the database."""
        if isinstance(query, int):
            await self.search_user(ctx, discord.Object(query))
        elif isinstance(query, str):
=======
    async def infraction_search_group(self, ctx: Context, query: t.Union[MemberOrUser, str]) -> None:
        """Searches for infractions in the database."""
        if isinstance(query, MemberOrUser):
            await self.search_user(ctx, query)
        else:
>>>>>>> 241164d3
            await self.search_reason(ctx, query)
        else:
            await self.search_user(ctx, query)

    @infraction_search_group.command(name="user", aliases=("member", "id"))
<<<<<<< HEAD
    async def search_user(self, ctx: Context, user: t.Union[MemberOrUser, discord.Object]) -> None:
=======
    async def search_user(self, ctx: Context, user: MemberOrUser) -> None:
>>>>>>> 241164d3
        """Search for infractions by member."""
        infraction_list = await self.bot.api_client.get(
            'bot/infractions/expanded',
            params={'user__id': str(user.id)}
        )

<<<<<<< HEAD
        user_string = str(user if isinstance(user, (discord.Member, discord.User)) else user.id)
=======
>>>>>>> 241164d3
        embed = discord.Embed(
            title=f"Infractions for {user} ({len(infraction_list)} total)",
            colour=discord.Colour.orange()
        )
        await self.send_infraction_list(ctx, embed, infraction_list)

    @infraction_search_group.command(name="reason", aliases=("match", "regex", "re"))
    async def search_reason(self, ctx: Context, reason: str) -> None:
        """Search for infractions by their reason. Use Re2 for matching."""
        infraction_list = await self.bot.api_client.get(
            'bot/infractions/expanded',
            params={'search': reason}
        )
        embed = discord.Embed(
            title=f"Infractions matching `{reason}` ({len(infraction_list)} total)",
            colour=discord.Colour.orange()
        )
        await self.send_infraction_list(ctx, embed, infraction_list)

    # endregion
    # region: Utility functions

    async def send_infraction_list(
        self,
        ctx: Context,
        embed: discord.Embed,
        infractions: t.Iterable[t.Dict[str, t.Any]]
    ) -> None:
        """Send a paginated embed of infractions for the specified user."""
        if not infractions:
            await ctx.send(":warning: No infractions could be found for that query.")
            return

        lines = tuple(
            self.infraction_to_string(infraction)
            for infraction in infractions
        )

        await LinePaginator.paginate(
            lines,
            ctx=ctx,
            embed=embed,
            empty=True,
            max_lines=3,
            max_size=1000
        )

    def infraction_to_string(self, infraction: t.Dict[str, t.Any]) -> str:
        """Convert the infraction object to a string representation."""
        active = infraction["active"]
        user = infraction["user"]
        expires_at = infraction["expires_at"]
        created = time.format_infraction(infraction["inserted_at"])

        # Format the user string.
        if user_obj := self.bot.get_user(user["id"]):
            # The user is in the cache.
            user_str = messages.format_user(user_obj)
        else:
            # Use the user data retrieved from the DB.
            name = escape_markdown(user['name'])
            user_str = f"<@{user['id']}> ({name}#{user['discriminator']:04})"

        if active:
            remaining = time.until_expiration(expires_at) or "Expired"
        else:
            remaining = "Inactive"

        if expires_at is None:
            duration = "*Permanent*"
        else:
            date_from = datetime.fromtimestamp(float(time.DISCORD_TIMESTAMP_REGEX.match(created).group(1)))
            date_to = dateutil.parser.isoparse(expires_at).replace(tzinfo=None)
            duration = humanize_delta(relativedelta(date_to, date_from))

        lines = textwrap.dedent(f"""
            {"**===============**" if active else "==============="}
            Status: {"__**Active**__" if active else "Inactive"}
            User: {user_str}
            Type: **{infraction["type"]}**
            Shadow: {infraction["hidden"]}
            Created: {created}
            Expires: {remaining}
            Duration: {duration}
            Actor: <@{infraction["actor"]["id"]}>
            ID: `{infraction["id"]}`
            Reason: {infraction["reason"] or "*None*"}
            {"**===============**" if active else "==============="}
        """)

        return lines.strip()

    # endregion

    # This cannot be static (must have a __func__ attribute).
    async def cog_check(self, ctx: Context) -> bool:
        """Only allow moderators inside moderator channels to invoke the commands in this cog."""
        checks = [
            await commands.has_any_role(*constants.MODERATION_ROLES).predicate(ctx),
            is_mod_channel(ctx.channel)
        ]
        return all(checks)

    # This cannot be static (must have a __func__ attribute).
    async def cog_command_error(self, ctx: Context, error: Exception) -> None:
        """Send a notification to the invoking context on a Union failure."""
        if isinstance(error, commands.BadUnionArgument):
            if discord.User in error.converters:
                await ctx.send(str(error.errors[0]))
                error.handled = True


def setup(bot: Bot) -> None:
    """Load the ModManagement cog."""
    bot.add_cog(ModManagement(bot))<|MERGE_RESOLUTION|>--- conflicted
+++ resolved
@@ -12,11 +12,7 @@
 
 from bot import constants
 from bot.bot import Bot
-<<<<<<< HEAD
-from bot.converters import Expiry, Infraction, MemberOrUser, Snowflake, allowed_strings
-=======
 from bot.converters import Expiry, Infraction, MemberOrUser, allowed_strings
->>>>>>> 241164d3
 from bot.exts.moderation.infraction.infractions import Infractions
 from bot.exts.moderation.modlog import ModLog
 from bot.pagination import LinePaginator
@@ -205,39 +201,21 @@
     # region: Search infractions
 
     @infraction_group.group(name="search", aliases=('s',), invoke_without_command=True)
-<<<<<<< HEAD
-    async def infraction_search_group(self, ctx: Context, query: t.Union[MemberOrUser, Snowflake, str]) -> None:
-        """Searches for infractions in the database."""
-        if isinstance(query, int):
-            await self.search_user(ctx, discord.Object(query))
-        elif isinstance(query, str):
-=======
     async def infraction_search_group(self, ctx: Context, query: t.Union[MemberOrUser, str]) -> None:
         """Searches for infractions in the database."""
         if isinstance(query, MemberOrUser):
             await self.search_user(ctx, query)
         else:
->>>>>>> 241164d3
             await self.search_reason(ctx, query)
-        else:
-            await self.search_user(ctx, query)
 
     @infraction_search_group.command(name="user", aliases=("member", "id"))
-<<<<<<< HEAD
-    async def search_user(self, ctx: Context, user: t.Union[MemberOrUser, discord.Object]) -> None:
-=======
     async def search_user(self, ctx: Context, user: MemberOrUser) -> None:
->>>>>>> 241164d3
         """Search for infractions by member."""
         infraction_list = await self.bot.api_client.get(
             'bot/infractions/expanded',
             params={'user__id': str(user.id)}
         )
 
-<<<<<<< HEAD
-        user_string = str(user if isinstance(user, (discord.Member, discord.User)) else user.id)
-=======
->>>>>>> 241164d3
         embed = discord.Embed(
             title=f"Infractions for {user} ({len(infraction_list)} total)",
             colour=discord.Colour.orange()
